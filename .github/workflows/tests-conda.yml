--- conflicted
+++ resolved
@@ -21,49 +21,7 @@
     timeout-minutes: 120
 
     steps:
-<<<<<<< HEAD
-    - uses: actions/checkout@v2
-    - name: Set up Python ${{ matrix.python-version }}
-      uses: actions/setup-python@v2
-      with:
-        python-version: ${{ matrix.python-version }}
-    - name: Display Python version
-      run: python -c "import sys; print(sys.version)"
-    - name: Install dependencies
-      shell: bash -l {0}
-      run: |
-        sudo apt-get update
-        sudo apt-get install openslide-tools
-        sudo apt-get install pandoc
-    - name: Setup Miniconda
-      uses: conda-incubator/setup-miniconda@v2
-      with:
-        auto-activate-base: false
-        activate-environment: pathml
-        environment-file: requirements/environment_test.yml
-        # mamba-version: "*"
-        miniforge-version: latest
-        use-mamba: true
-        channels: conda-forge
-        python-version: ${{ matrix.python-version }}
-    - name: Debugging
-      run: |
-        echo "Printing the environment.yml file..."
-        cat requirements/environment_test.yml
-        echo "Checking the status of mamba..."
-        mamba --version
-        echo "Checking the available disk space..."
-        df -h
-        
-    - name: Install dependencies with mamba
-      shell: bash -l {0}
-      run: mamba env update --file requirements/environment_test.yml --name pathml
-    - name: Conda info
-      shell: bash -l {0}
-      run: |
-        conda info
-        conda list
-=======
+
       - uses: actions/checkout@v2
 
       - name: Set up JDK 17
@@ -102,7 +60,6 @@
         shell: bash -l {0}
         run: |
           python -c "import javabridge; print('javabridge.locate.find_javahome():', javabridge.locate.find_javahome()); print('javabridge.jutil._find_jvm_windows():', javabridge.jutil._find_jvm_windows())"
->>>>>>> 2f1bc01c
     
       - name: Print JAVA_HOME and PATH Second
         run: |
@@ -148,35 +105,6 @@
         shell: bash -l {0}
         run: pip install torchvision==0.14.1
         
-<<<<<<< HEAD
-    - name: Install PathML
-      shell: bash -l {0}      
-      run: pip install -e .
-    
-    - name: Install torchvision
-      shell: bash -l {0}
-      run: pip install torchvision==0.14.1
-
-    - name: disk usage
-      shell: bash -l {0}
-      run: |
-        sudo df -h
-        sudo du -h
-        
-    - name: free disk space
-      run: |
-        sudo swapoff -a
-        sudo rm -f /swapfile
-        sudo apt clean
-        docker rmi $(docker image ls -aq)
-        sudo df -h
-        sudo du -h
-
-    # - name: Check Coverage Command
-    #   run: |
-    #     which coverage
-    #     coverage --version
-=======
       - name: Set OPENSLIDE_PATH
         run: echo "OPENSLIDE_PATH=D:\a\pathml\pathml\openslide-binaries\openslide-win64-20231011\bin" >> $GITHUB_ENV
         shell: pwsh
@@ -258,7 +186,7 @@
     #   #     $binPath = Join-Path ${{ github.workspace }} "openslide-binaries/openslide-win64-20231011/bin"
     #   #     Get-ChildItem -Path $binPath
     #   #   shell: pwsh
->>>>>>> 2f1bc01c
+
         
     #   - name: Check PATH
     #     run: |
