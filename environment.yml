--- conflicted
+++ resolved
@@ -10,13 +10,8 @@
     - scipy # orig = 1.7.3
     - scikit-image # orig 0.18.3
     - matplotlib==3.5.1
-<<<<<<< HEAD
-    # - openjdk==8.0.152
-    - pytorch==1.10.1
-=======
-    - openjdk==8.0.152
+    - openjdk==17.0.9
     - pytorch==1.13.1 # orig = 1.10.1
->>>>>>> fc0e8b39
     - h5py==3.1.0
     - dask==2021.12.0
     - pydicom==2.2.2
@@ -37,9 +32,7 @@
         - anndata==0.7.8
         - tqdm==4.62.3
         - loguru==0.5.3
-<<<<<<< HEAD
-        - JPype1==1.4.1
-=======
         - pandas==1.5.2 # orig no req
         - torch-geometric==2.3.1
->>>>>>> fc0e8b39
+        - JPype1==1.4.1
+        - torchvision==0.14.1