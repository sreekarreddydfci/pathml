--- conflicted
+++ resolved
@@ -226,16 +226,9 @@
         if len(self.tile_shape) > len(coords):
             shape = list(self.tile_shape)
             coords = coords + [0]*len(shape[len(coords)-1:]) 
-<<<<<<< HEAD
-        tiler = [slice(coords[i], coords[i]+self.shape[i]) for i in range(len(self.shape))]
-        tile = self.h5['tiles/array'][tuple(tiler)][:]
-        masks = {mask : self.h5['tiles/masks'][mask][tuple(tiler[:len(self.h5['tiles/masks'][mask].shape)])][:] for mask in self.h5['tiles/masks']} if 'masks' in self.h5['tiles'].keys() else None 
-=======
         tiler = [slice(coords[i], coords[i]+self.tile_shape[i]) for i in range(len(self.tile_shape))]
-        print(tiler)
         tile = self.h5['array'][tuple(tiler)][:]
         masks = {mask : self.h5['masks'][mask][tuple(tiler)][:] for mask in self.h5['masks']} if 'masks' in self.h5.keys() else None 
->>>>>>> 97cd692d
         if slicer:
             tile = tile[slicer]
             if masks is not None:
