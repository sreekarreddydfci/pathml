--- conflicted
+++ resolved
@@ -2,18 +2,6 @@
 import h5py
 import os
 import ast
-<<<<<<< HEAD
-
-import pathml.core.slide_data
-import pathml.core.tiles
-import pathml.core.masks
-
-"""import pathml.core.utils
-import pathml.core.slide_backends"""
-
-import pathml.core as core
-
-=======
 
 import pathml.core.slide_data 
 import pathml.core.tiles
@@ -24,7 +12,6 @@
 
 import pathml.core as core
 
->>>>>>> f4704a53
 from pathml.core.slide_backends import OpenSlideBackend, BioFormatsBackend, DICOMBackend
 
 pathmlext = {
@@ -312,27 +299,15 @@
         path (str): Path to h5path formatted file on disk 
     """
     with h5py.File(path, "r") as f:
-<<<<<<< HEAD
-        tiles = pathml.core.tiles.Tiles(h5 = f['tiles']) if 'tiles' in f.keys() else None 
-        masks = pathml.core.masks.Masks(h5 = f['masks']) if 'masks' in f.keys() else None
-        backend = f['fields'].attrs['slide_backend'] if 'slide_backend' in f['fields'].attrs.keys() else None
-        if backend == "<class 'pathml.core.slide_backend.BioFormatsBackend'>":
-            slide_backend = pathml.core.slide_backends.BioformatsBackend
-=======
         tiles = pathml.core.tiles.Tiles(h5 = f['tiles']) if 'tiles' in f.keys() else None
         masks = pathml.core.masks.Masks(h5 = f['masks']) if 'masks' in f.keys() else None
         backend = f['fields'].attrs['slide_backend'] if 'slide_backend' in f['fields'].attrs.keys() else None
         if backend == "<class 'pathml.core.slide_backend.BioFormatsBackend'>":
             slide_backend = core.slide_backends.BioformatsBackend
->>>>>>> f4704a53
         elif backend == "<class 'pathml.core.slide_backends.DICOMBackend'>":
             slide_backend = pathml.core.slide_backends.DICOMBackend
         else:
-<<<<<<< HEAD
-            slide_backend = pathml.core.slide_backends.OpenSlideBackend
-=======
             slide_backend = core.slide_backends.OpenSlideBackend
->>>>>>> f4704a53
         name = f['fields'].attrs['name'] if 'name' in f['fields'].attrs.keys() else None
         labels = f['fields']['labels'] if 'labels' in f['fields'].keys() else None 
         if labels:
