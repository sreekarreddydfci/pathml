--- conflicted
+++ resolved
@@ -27,9 +27,7 @@
 
 bioformatsext = {
     'tiff',
-<<<<<<< HEAD
-    'tif'
-=======
+    'tif',
     'sld',
     'aim',
     'al3d',
@@ -197,7 +195,6 @@
     'czi',
     'lsm',
     'mdb'
->>>>>>> 6d8f2a4f
 }
 
 dicomext = {
