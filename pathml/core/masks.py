--- conflicted
+++ resolved
@@ -66,12 +66,8 @@
             slices: list where each element is an object of type slice indicating
                     how the dimension should be sliced
         """
-<<<<<<< HEAD
         if not (isinstance(slices,list) and (isinstance(a, slice) for a in slices)):
             raise KeyError(f"slices must of of type list[slice] but is {type(slices)} with elements {type(slices[0])}")
-=======
-        # TODO: examples
->>>>>>> d5074a2a
         sliced = Masks()
         for key, val in self.h5manager.slice(slices):
             sliced.add(key, val[slices])
