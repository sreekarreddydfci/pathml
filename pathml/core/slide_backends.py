import openslide
<<<<<<< HEAD
from typing import Tuple
=======
import numpy as np
from typing import Tuple, Union
import bioformats
import javabridge
from scipy.ndimage import zoom
from bioformats.metadatatools import createOMEXMLMetadata
>>>>>>> 7f5ca099

from pathml.utils import pil_to_rgb

import pathml.core



class SlideBackend:
    """base class for backends that interface with slides on disk"""
    def extract_region(self, location, size, level, **kwargs):
        raise NotImplementedError

    def get_thumbnail(self, size, **kwargs):
        raise NotImplementedError

    def get_image_shape(self, **kwargs):
        raise NotImplementedError

    def generate_tiles(self, shape, stride, pad, **kwargs):
        raise NotImplementedError


class OpenSlideBackend(SlideBackend):
    """
    Use OpenSlide to interface with image files

    Depends on `openslide-python <https://openslide.org/api/python/>`_ which wraps the `openslide <https://openslide.org/>`_ C library.

    Args:
        filename (str): path to image file on disk
    """
    def __init__(self, filename):
        self.filename = filename
        self.slide = openslide.OpenSlide(filename = filename)

    def extract_region(self, location, size, level=None):
        """
        Extract a region of the image

        Args:
            location (Tuple[int, int]): Location of top-left corner of tile
            size (Union[int, Tuple[int, int]]): Size of each tile. May be a tuple of (height, width) or a
                single integer, in which case square tiles of that size are generated.
            level (int): level from which to extract chunks. Level 0 is highest resolution.

        Returns:
            np.ndarray: image at the specified region
        """
        # verify args
        if isinstance(size, int):
            size = (size, size)
        else:
            assert isinstance(size, tuple) and all([isinstance(a, int) for a in size]) and len(size) == 2, \
                f"Input size {size} not valid. Must be an integer or a tuple of two integers."
        if level is None:
            level = 0
        else:
            assert isinstance(level, int), f"level {level} must be an integer"
            assert level < self.slide.level_count, \
                f"input level {level} invalid for a slide with {self.slide.level_count} levels"

        region = self.slide.read_region(location = location, level = level, size = size)
        region_rgb = pil_to_rgb(region)
        return region_rgb

    def get_image_shape(self, level=0):
        """
        Get the shape of the image at specified level.

        Args:
            level (int): Which level to get shape from. Level 0 is highest resolution. Defaults to 0.

        Returns:
            Tuple[int, int]: Shape of image at target level.
        """
        assert isinstance(level, int), f"level {level} invalid. Must be an int."
        assert level < self.slide.level_count, \
            f"input level {level} invalid for slide with {self.slide.level_count} levels total"
        j, i = self.slide.level_dimensions[level]
        return i, j

    def get_thumbnail(self, size):
        """
        Get a thumbnail of the slide.

        Args:
            size (Tuple[int, int]): the maximum size of the thumbnail

        Returns:
            np.ndarray: RGB thumbnail image
        """
        thumbnail = self.slide.get_thumbnail(size)
        thumbnail = pil_to_rgb(thumbnail)
        return thumbnail

    def generate_tiles(self, shape=3000, stride=None, pad=False, level=0):
        """
        Generator over tiles.

        Padding works as follows:
        If ``pad is False``, then the first tile will start flush with the edge of the image, and the tile locations
        will increment according to specified stride, stopping with the last tile that is fully contained in the image.
        If ``pad is True``, then the first tile will start flush with the edge of the image, and the tile locations
        will increment according to specified stride, stopping with the last tile which starts in the image. Regions
        outside the image will be padded with 0.
        For example, for a 5x5 image with a tile size of 3 and a stride of 2, tile generation with ``pad=False`` will
        create 4 tiles total, compared to 6 tiles if ``pad=True``.

        Args:
            shape (int or tuple(int)): Size of each tile. May be a tuple of (height, width) or a single integer,
                in which case square tiles of that size are generated.
            stride (int): stride between chunks. If ``None``, uses ``stride = size`` for non-overlapping chunks.
                Defaults to ``None``.
            pad (bool): How to handle tiles on the edges. If ``True``, these edge tiles will be zero-padded
                and yielded with the other chunks. If ``False``, incomplete edge chunks will be ignored.
                Defaults to ``False``.
            level (int, optional): For slides with multiple levels, which level to extract tiles from.
                Defaults to 0 (highest resolution).

        Yields:
            pathml.core.tile.Tile: Extracted Tile object
        """
        assert isinstance(shape, int) or (isinstance(shape, tuple) and len(shape) == 2), \
            f"input shape {shape} invalid. Must be a tuple of (H, W), or a single integer for square tiles"
        if isinstance(shape, int):
            shape = (shape, shape)
        assert stride is None or isinstance(stride, int) or (isinstance(stride, tuple) and len(stride) == 2), \
            f"input stride {stride} invalid. Must be a tuple of (stride_H, stride_W), or a single int"
        assert isinstance(level, int), f"level {level} invalid. Must be an int."
        assert level < self.slide.level_count, \
            f"input level {level} invalid for slide with {self.slide.level_count} levels total"

        if stride is None:
            stride = shape
        elif isinstance(stride, int):
            stride = (stride, stride)

        i, j = self.get_image_shape(level = level)

        stride_i, stride_j = stride

        if pad:
            n_chunk_i = i // stride_i + 1
            n_chunk_j = j // stride_j + 1

        else:
            n_chunk_i = (i - shape[0]) // stride_i + 1
            n_chunk_j = (j - shape[1]) // stride_j + 1

        for ix_i in range(n_chunk_i):
            for ix_j in range(n_chunk_j):
                coords = (int(ix_j * stride_j), int(ix_i * stride_i))
                # get image for tile
                tile_im = self.extract_region(location = coords, size = shape, level = level)
                yield pathml.core.tile.Tile(image = tile_im, coords = coords)


class BioFormatsBackend(SlideBackend):
    """
    Use BioFormats to interface with image files.

    Depends on `python-bioformats <https://github.com/CellProfiler/python-bioformats>`_ which wraps ome bioformats
    java library, parses pixel and metadata of proprietary formats, and
    converts all formats to OME-TIFF. Please cite: https://pubmed.ncbi.nlm.nih.gov/20513764/

    Args:
        filename (str): path to image file on disk
    """
    def __init__(self, filename):
        self.filename = filename
        # init java virtual machine
        javabridge.start_vm(class_path = bioformats.JARS)
        # java maximum array size of 2GB constrains image size
        ImageReader = bioformats.formatreader.make_image_reader_class()
        # FormatTools = bioformats.formatreader.make_format_tools_class()
        reader = ImageReader()
        omeMeta = createOMEXMLMetadata()
        reader.setMetadataStore(omeMeta)
        reader.setId(str(self.filename))
        sizex, sizey, sizez, sizec, sizet = reader.getSizeX(), reader.getSizeY(), reader.getSizeZ(), reader.getSizeC(), reader.getSizeT()
        self.shape = (sizex, sizey, sizez, sizec, sizet)

    def get_image_shape(self, level=None):
        """
        Get the shape of the image.

        Returns:
            Tuple[int, int]: Shape of image (H, W)
        """
        if level not in [None, 0]:
            raise ValueError("BioFormatsBackend does not support levels, please pass a level in [None, 0]")
        return self.shape[:2] 

    def extract_region(self, location, size, level=None):
        """
        Extract a region of the image. All bioformats images have 5 dimensions representing
        (x, y, z, channel, time). If a tuple with len < 5 is passed, missing dimensions will be 
        retrieved in full.

        Args:
            location (Tuple[int, int]): Location of corner of extracted region closest to the origin.
            size (Tuple[int, int, ...]): Size of each region. If an integer is passed, will convert to a tuple of (H, W)
                and extract a square region. If a tuple with len < 5 is passed, missing
                dimensions will be retrieved in full.
            level (int): level from which to extract chunks. Level 0 is highest resolution. Must be 0 or None, since
                BioFormatsBackend does not support multiple levels.

        Returns:
            np.ndarray: image at the specified region

        Example:
            Extract 2000x2000 x,y region from upper left corner of 7 channel, 2d fluorescent image.
            data.slide.extract_region(location = (0,0), size = (2000,2000))
            # plot single channel
            plt.figure()
            plt.imshow(region[:,:,0,0,0])

            Extract 2000x2000 x,y region of the first channel from upper left corner.
            region = data.slide.extract_region(location = (0,0,0,0,0), size = (2000,2000,1,1,1))
            # plot full region
            plt.figure()
            plt.imshow(region[:,:,0,:,0])
        """
        if level not in [None, 0]:
            raise ValueError("BioFormatsBackend does not support levels, please pass a level in [None, 0]")

        # if a single int is passed for size, convert to a tuple to get a square region
        if type(size) is int:
            size = (size, size)
        if not (isinstance(location, tuple) and len(location) == 2 and all([isinstance(x, int) for x in location])):
            raise ValueError(f"input location {location} invalid. Must be a tuple of (i, j) integer coordinates")

        if np.prod(self.shape) > 2147483647:
            raise Exception(f"Java arrays allocate maximum 32 bits (~2GB). Image size is {np.prod(self.shape)}")

        javabridge.start_vm(class_path = bioformats.JARS)
        reader = bioformats.ImageReader(str(self.filename), perform_init=True)
        array = np.empty(self.shape)
        for z in range(self.shape[2]):
            for c in range(self.shape[3]):
                for t in range(self.shape[4]):
                    data = reader.read(z=z, t=t, series=c, rescale = False)
                    slice_array = np.asarray(data)
                    array[:,:,z,c,t] = np.transpose(slice_array)
        # TODO: read slices directly, rather than read then slice 
        slices = [slice(location[i],location[i]+size[i]) for i in range(len(size))] 
        array = array[tuple(slices)]
        array = array.astype(np.uint8)
        return array

    def get_thumbnail(self, size=None):
        """
        Get a thumbnail of the image. Since there is no default thumbnail for multiparametric, volumetric
        images, this function supports downsampling of all image dimensions. 

        Args:
            size (Tuple[int, int]): thumbnail size 

        Returns:
            np.ndarray: RGB thumbnail image

        Example:
            Get 1000x1000 thumbnail of 7 channel fluorescent image.
            shape = data.slide.get_image_shape()
            thumb = data.slide.get_thumbnail(size=(1000,1000, shape[2], shape[3], shape[4]))
        """
        assert isinstance(size, (tuple, type(None))), f"Size must be a tuple of ints."
        if size is not None:
            if len(size) != len(self.shape):
                size = size + self.shape[len(size):]
        if self.shape[0]*self.shape[1]*self.shape[2]*self.shape[3] > 2147483647:
            raise Exception(f"Java arrays allocate maximum 32 bits (~2GB). Image size is {self.imsize}")
        javabridge.start_vm(class_path = bioformats.JARS)
        reader = bioformats.ImageReader(str(self.filename), perform_init=True)
        array = np.empty(self.shape)
        for z in range(self.shape[2]):
            for c in range(self.shape[3]):
                for t in range(self.shape[4]):
                    data = reader.read(z=z, t=t, series=c, rescale = False)
                    slice_array = np.asarray(data)
                    array[:,:,z,c,t] = np.transpose(slice_array)
        if size is not None:
            ratio = tuple([x/y for x,y in zip(size, self.shape)]) 
            assert ratio[3] == 1, f"cannot interpolate between fluor channels, resampling doesn't apply, fix size[3]"
            image_array = zoom(array, ratio) 
        return image_array

class DICOMBackend(SlideBackend):
    """
    Class for interfacing with DICOM images on disk
    """
    def __init__(self, filename):
        self.filename = filename
        raise NotImplementedError<|MERGE_RESOLUTION|>--- conflicted
+++ resolved
@@ -1,14 +1,10 @@
 import openslide
-<<<<<<< HEAD
+import numpy as np
 from typing import Tuple
-=======
-import numpy as np
-from typing import Tuple, Union
 import bioformats
 import javabridge
 from scipy.ndimage import zoom
 from bioformats.metadatatools import createOMEXMLMetadata
->>>>>>> 7f5ca099
 
 from pathml.utils import pil_to_rgb
 
