import h5py
import dask.distributed
from torch.utils.data import Dataset
from pathlib import Path

import pathml.core.masks
import pathml.core.tile
import pathml.core.tiles
import pathml.core.slide_backends
import pathml.core.h5path 
import pathml.preprocessing.pipeline


class SlideData:
    """
    Main class representing a slide and its annotations. 

    Args:
        filepath (str, optional): Path to slide file on disk.
        name (str, optional): name of slide. If ``None``, and a ``filepath`` is provided, name defaults to filepath.
        slide_backend (pathml.core.slide_backends.SlideBackend, optional): slide_backend object for interfacing with
            slide on disk. If ``None``, and a ``filepath`` is provided, defaults to
             :class:`~pathml.core.slide_backends.OpenSlideBackend`
        masks (pathml.core.masks.Masks, optional): object containing {key, mask} pairs
        tiles (pathml.core.tiles.Tiles, optional): object containing {coordinates, tile} pairs
        labels (collections.OrderedDict, optional): dictionary containing {key, label} pairs
    """
    def __init__(self, filepath=None, name=None, slide_backend=None, masks=None, tiles=None, labels=None, history=None):
        # check inputs
        assert masks is None or isinstance(masks, (pathml.core.masks.Masks, h5py._hl.group.Group)), \
            f"mask are of type {type(masks)} but must be type Masks or h5 group"
        assert labels is None or isinstance(labels, dict), \
            f"labels are of type {type(labels)} but must be of type dict. array-like labels should be stored in masks."
        assert tiles is None or isinstance(tiles, (pathml.core.tiles.Tiles, h5py._hl.group.Group)), \
            f"tiles are of type {type(tiles)} but must be of type pathml.core.tiles.Tiles"
        assert slide_backend is None or issubclass(slide_backend, pathml.core.slide_backends.SlideBackend), \
            f"slide_backend is of type {type(slide_backend)} but must be a subclass of pathml.core.slide_backends.SlideBackend"

        self.slide_backend = slide_backend

        # load slide using OpenSlideBackend if path is provided and backend is not specified
        if filepath is not None:
            if slide_backend is None:
<<<<<<< HEAD
                self.slide_backend = OpenSlideBackend
            self.slide = self.slide_backend(filepath)
=======
                slide_backend = pathml.core.slide_backends.OpenSlideBackend
            slide = slide_backend(filepath)
>>>>>>> f4704a53
        else:
            slide = None

        # get name from filepath if no name is provided
        if name is None and filepath is not None:
            name = Path(filepath).stem

<<<<<<< HEAD
=======
        self.slide = slide
        self.slide_backend = slide_backend
>>>>>>> f4704a53
        self.name = name
        self.masks = masks
        self.tiles = tiles
        self.labels = labels
        self.history = history
        self.tile_dataset = None

    def __repr__(self): 
        out = f"{self.__class__.__name__}(name={self.name}, "
        out += f"slide = {repr(self.slide)}, "
        out += f"masks={repr(self.masks)}, "
        out += f"tiles={repr(self.tiles)}, "
        out += f"labels={repr(self.labels)}, "
        out += f"history={self.history})"
        return out 

    def run(self, pipeline, client=None, tile_size=3000, tile_stride=None, level=0, tile_pad=False):
        """
        Run a preprocessing pipeline on SlideData.
        Tiles are generated by calling self.generate_tiles() and pipeline is applied to each tile.

        Args:
            pipeline (pathml.preprocessing.pipeline.Pipeline): Preprocessing pipeline.
            client: dask.distributed client
            tile_size (int, optional): Size of each tile. Defaults to 3000px
            tile_stride (int, optional): Stride between tiles. If ``None``, uses ``tile_stride = tile_size``
                for non-overlapping tiles. Defaults to ``None``.
            level (int, optional): Level to extract tiles from. Defaults to ``None``.
            tile_pad (bool): How to handle chunks on the edges. If ``True``, these edge chunks will be zero-padded
                symmetrically and yielded with the other chunks. If ``False``, incomplete edge chunks will be ignored.
                Defaults to ``False``.
        """
        assert isinstance(pipeline, pathml.preprocessing.pipeline.Pipeline), \
            f"pipeline is of type {type(pipeline)} but must be of type pathml.preprocessing.pipeline.Pipeline"
        assert self.slide is not None, "cannot run pipeline because self.slide is None"

        if self.tiles is None:
            self.tiles = pathml.core.tiles.Tiles()

        if client is None:
            client = dask.distributed.Client()

        # map pipeline application onto each tile
        processed_tile_futures = []

        for tile in self.generate_tiles(level = level, shape = tile_size, stride = tile_stride, pad = tile_pad):
            f = client.submit(pipeline.apply, tile)
            processed_tile_futures.append(f)

        # as tiles are processed, add them to h5
        for future, tile in dask.distributed.as_completed(processed_tile_futures, with_results = True):
            self.tiles.add(tile)

<<<<<<< HEAD
    def generate_tiles(self, shape=3000, stride=None, pad=False, **kwargs):
=======
        # after running preprocessing, create a pytorch dataset for the tiles
        self.tile_dataset = self._create_tile_dataset(self)

    @staticmethod
    def _create_tile_dataset(slidedata):
        # create a pytorch dataset for tiles, also with slide-level labels
        class TileDataset(Dataset):
            def __init__(self, slidedata):
                self.tiles = slidedata.tiles
                self.labels = slidedata.labels

            def __len__(self):
                return len(self.tiles)

            def __getitem__(self, ix):
                return self.tiles[ix], self.labels

        return TileDataset(slidedata)

    def generate_tiles(self, shape=3000, stride=None, pad=False, level=0):
>>>>>>> f4704a53
        """
        Generator over Tile objects containing regions of the image.
        Calls ``generate_tiles()`` method of the backend.
        Tries to add the corresponding slide-level masks to each tile, if possible.
        Adds slide-level labels to each tile, if possible.

        Args:
            shape (int or tuple(int)): Size of each tile. May be a tuple of (height, width) or a single integer,
                in which case square tiles of that size are generated.
            stride (int): stride between chunks. If ``None``, uses ``stride = size`` for non-overlapping chunks.
                Defaults to ``None``.
            pad (bool): How to handle tiles on the edges. If ``True``, these edge tiles will be zero-padded
                and yielded with the other chunks. If ``False``, incomplete edge chunks will be ignored.
                Defaults to ``False``.
            **kwargs: Other arguments passed through to ``generate_tiles()`` method of the backend.

        Yields:
            pathml.core.tile.Tile: Extracted Tile object
        """
<<<<<<< HEAD
        for tile in self.slide.generate_tiles(shape, stride, pad, **kwargs):
            # add masks for tile, if possible
            # i.e. if the SlideData has a Masks object, and the tile has coordinates
            if self.masks is not None and tile.coords is not None:
                # masks not supported if pad=True
                # to implement, need to update Mask.slice to support slices that go beyond the full mask
                if not pad:
                    i, j = tile.coords
                    di, dj = tile.image.shape[0:2]
                    # add the Masks object for the masks corresponding to the tile
                    # this assumes that the tile didn't already have any masks
                    # this should work since the backend reads from image only
                    # adding safety check just in case to make sure we don't overwrite any existing mask
                    # if this assertion fails, we will need to rewrite this part
                    assert len(tile.masks) == 0, \
                        "tile yielded from backend already has mask. slide_data.generate_tiles is trying to overwrite it"

                    tile_slices = [slice(i, i + di), slice(j, j + dj)]
                    tile.masks = self.masks.slice(tile_slices)

            # add slide-level labels to each tile, if possible
            if self.labels is not None:
                tile.labels = self.labels

            # add slidetype to tile
            if tile.slidetype is None:
                tile.slidetype = type(self)

            yield tile
=======
        assert isinstance(shape, int) or (isinstance(shape, tuple) and len(shape) == 2), \
            f"input shape {shape} invalid. Must be a tuple of (H, W), or a single integer for square tiles"
        if isinstance(shape, int):
            shape = (shape, shape)
        assert stride is None or isinstance(stride, int) or (isinstance(stride, tuple) and len(stride) == 2), \
            f"input stride {stride} invalid. Must be a tuple of (stride_H, stride_W), or a single int"
        assert isinstance(level, int), f"level {level} invalid. Must be an int."

        if stride is None:
            stride = shape
        elif isinstance(stride, int):
            stride = (stride, stride)

        i, j = self.slide.get_image_shape(level = level)

        stride_i, stride_j = stride

        if pad:
            n_chunk_i = i // stride_i + 1
            n_chunk_j = j // stride_j + 1

        else:
            n_chunk_i = (i - shape[0]) // stride_i + 1
            n_chunk_j = (j - shape[1]) // stride_j + 1

        for ix_i in range(n_chunk_i):
            for ix_j in range(n_chunk_j):
                coords = (int(ix_j * stride_j), int(ix_i * stride_i))
                # get image for tile
                tile_im = self.slide.extract_region(location = coords, size = shape, level = level)
                # get mask(s) for tile
                tile_masks = None
                if self.masks is not None:
                    slices = [
                        slice(int(ix_i * stride_i), int(ix_i * stride_i) + shape[0]),
                        slice(int(ix_j * stride_j), int(ix_j * stride_j) + shape[1])
                    ]
                    tile_masks = self.masks.slice(slices)
                yield pathml.core.tile.Tile(image = tile_im, coords = coords, masks = tile_masks, slidetype = type(self))
>>>>>>> f4704a53

    def plot(self):
        raise NotImplementedError

    def write(self, path):
        """
        Write contents to disk in h5path format.

        Args:
            path (Union[str, bytes, os.PathLike]): path to file to be written
        """
        pathml.core.h5path.write_h5path(self, path)<|MERGE_RESOLUTION|>--- conflicted
+++ resolved
@@ -36,18 +36,11 @@
         assert slide_backend is None or issubclass(slide_backend, pathml.core.slide_backends.SlideBackend), \
             f"slide_backend is of type {type(slide_backend)} but must be a subclass of pathml.core.slide_backends.SlideBackend"
 
-        self.slide_backend = slide_backend
-
         # load slide using OpenSlideBackend if path is provided and backend is not specified
         if filepath is not None:
             if slide_backend is None:
-<<<<<<< HEAD
-                self.slide_backend = OpenSlideBackend
-            self.slide = self.slide_backend(filepath)
-=======
                 slide_backend = pathml.core.slide_backends.OpenSlideBackend
             slide = slide_backend(filepath)
->>>>>>> f4704a53
         else:
             slide = None
 
@@ -55,11 +48,8 @@
         if name is None and filepath is not None:
             name = Path(filepath).stem
 
-<<<<<<< HEAD
-=======
         self.slide = slide
         self.slide_backend = slide_backend
->>>>>>> f4704a53
         self.name = name
         self.masks = masks
         self.tiles = tiles
@@ -113,9 +103,6 @@
         for future, tile in dask.distributed.as_completed(processed_tile_futures, with_results = True):
             self.tiles.add(tile)
 
-<<<<<<< HEAD
-    def generate_tiles(self, shape=3000, stride=None, pad=False, **kwargs):
-=======
         # after running preprocessing, create a pytorch dataset for the tiles
         self.tile_dataset = self._create_tile_dataset(self)
 
@@ -135,8 +122,7 @@
 
         return TileDataset(slidedata)
 
-    def generate_tiles(self, shape=3000, stride=None, pad=False, level=0):
->>>>>>> f4704a53
+    def generate_tiles(self, shape=3000, stride=None, pad=False, **kwargs):
         """
         Generator over Tile objects containing regions of the image.
         Calls ``generate_tiles()`` method of the backend.
@@ -156,7 +142,6 @@
         Yields:
             pathml.core.tile.Tile: Extracted Tile object
         """
-<<<<<<< HEAD
         for tile in self.slide.generate_tiles(shape, stride, pad, **kwargs):
             # add masks for tile, if possible
             # i.e. if the SlideData has a Masks object, and the tile has coordinates
@@ -186,47 +171,6 @@
                 tile.slidetype = type(self)
 
             yield tile
-=======
-        assert isinstance(shape, int) or (isinstance(shape, tuple) and len(shape) == 2), \
-            f"input shape {shape} invalid. Must be a tuple of (H, W), or a single integer for square tiles"
-        if isinstance(shape, int):
-            shape = (shape, shape)
-        assert stride is None or isinstance(stride, int) or (isinstance(stride, tuple) and len(stride) == 2), \
-            f"input stride {stride} invalid. Must be a tuple of (stride_H, stride_W), or a single int"
-        assert isinstance(level, int), f"level {level} invalid. Must be an int."
-
-        if stride is None:
-            stride = shape
-        elif isinstance(stride, int):
-            stride = (stride, stride)
-
-        i, j = self.slide.get_image_shape(level = level)
-
-        stride_i, stride_j = stride
-
-        if pad:
-            n_chunk_i = i // stride_i + 1
-            n_chunk_j = j // stride_j + 1
-
-        else:
-            n_chunk_i = (i - shape[0]) // stride_i + 1
-            n_chunk_j = (j - shape[1]) // stride_j + 1
-
-        for ix_i in range(n_chunk_i):
-            for ix_j in range(n_chunk_j):
-                coords = (int(ix_j * stride_j), int(ix_i * stride_i))
-                # get image for tile
-                tile_im = self.slide.extract_region(location = coords, size = shape, level = level)
-                # get mask(s) for tile
-                tile_masks = None
-                if self.masks is not None:
-                    slices = [
-                        slice(int(ix_i * stride_i), int(ix_i * stride_i) + shape[0]),
-                        slice(int(ix_j * stride_j), int(ix_j * stride_j) + shape[1])
-                    ]
-                    tile_masks = self.masks.slice(slices)
-                yield pathml.core.tile.Tile(image = tile_im, coords = coords, masks = tile_masks, slidetype = type(self))
->>>>>>> f4704a53
 
     def plot(self):
         raise NotImplementedError
