import numpy as np
from collections import OrderedDict

from pathml.core.masks import Masks


class Tile:
    """
    Object for representing a tile region extracted from an image. Holds the image for the tile, as well as the (i,j)
    coordinates of the top-left corner of the tile in the original image. The (i,j) coordinate system is based
    on labelling the top-leftmost pixel as (0, 0)

    Args:
        image (np.ndarray): image
        name (str): name of tile
        masks (pathml.core.Masks): corresponding masks for region
        coords (tuple): Coordinates of tile relative to maximum resolution of whole-slide image.
            The (i,j) coordinate system is based on labelling the top-leftmost pixel as (0, 0)
        slidetype: type of image (e.g. pathml.HESlide). Defaults to None.
        labels: labels for the tile
    """
    def __init__(self, image, name=None, coords=None, slidetype=None, masks=None, labels=None):
        assert isinstance(image, np.ndarray), f"image of type {type(image)} must be a np.ndarray"
        assert masks is None or isinstance(masks, (Masks, dict)), \
            f"masks is of type {type(masks)} but must be of type pathml.core.masks.Masks or dict"
<<<<<<< HEAD
        assert (isinstance(coords, tuple) and len(coords) == 2) or isinstance(coords, None), "coords must be a tuple of (i, j)"
        assert isinstance(labels, (type(None), dict, type(OrderedDict)))
        assert isinstance(name, (str, type(None))), f"name is of type {type(name)} but must be of type str or None"
=======
        assert coords is None or (isinstance(coords, tuple) and len(coords) == 2), "coords must be a tuple of (i, j)"
        assert labels is None or isinstance(labels, dict)
        assert name is None or isinstance(name, str), f"name is of type {type(name)} but must be of type str or None"
>>>>>>> d5074a2a
        self.image = image
        # TODO: check that masks have right shape
        if isinstance(masks, Masks):
            self.masks = masks
        if isinstance(masks, dict):
            for val in masks.values():
                if val.shape[:2] != self.image.shape[:2]:
                    raise ValueError(f"mask is of shape {val.shape} but must match tile shape {self.image.shape}")
            self.masks = Masks(masks)
        elif masks is None:
            self.masks = Masks()
        self.name = name
        self.coords = coords
        self.slidetype = slidetype
        self.labels = labels

    def __repr__(self):
        out = f"Tile(image shape {self.image.shape}, slidetype={self.slidetype}, " \
              f"mask={repr(self.masks) if self.masks is not None else None}, " \
              f"coords={self.coords}, " \
              f"labels={list(self.labels.keys()) if self.labels is not None else None})"
        return out<|MERGE_RESOLUTION|>--- conflicted
+++ resolved
@@ -23,15 +23,9 @@
         assert isinstance(image, np.ndarray), f"image of type {type(image)} must be a np.ndarray"
         assert masks is None or isinstance(masks, (Masks, dict)), \
             f"masks is of type {type(masks)} but must be of type pathml.core.masks.Masks or dict"
-<<<<<<< HEAD
-        assert (isinstance(coords, tuple) and len(coords) == 2) or isinstance(coords, None), "coords must be a tuple of (i, j)"
-        assert isinstance(labels, (type(None), dict, type(OrderedDict)))
-        assert isinstance(name, (str, type(None))), f"name is of type {type(name)} but must be of type str or None"
-=======
         assert coords is None or (isinstance(coords, tuple) and len(coords) == 2), "coords must be a tuple of (i, j)"
         assert labels is None or isinstance(labels, dict)
         assert name is None or isinstance(name, str), f"name is of type {type(name)} but must be of type str or None"
->>>>>>> d5074a2a
         self.image = image
         # TODO: check that masks have right shape
         if isinstance(masks, Masks):
