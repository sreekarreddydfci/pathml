--- conflicted
+++ resolved
@@ -115,28 +115,4 @@
 
         #shutil.move(self.h5manager.h5path, newh5)
         for dataset in self.h5manager.h5.keys():
-<<<<<<< HEAD
-            self.h5manager.h5.copy(self.h5manager.h5[dataset], newh5)
-=======
-            self.h5manager.h5.copy(self.h5manager.h5[dataset], newh5)
-
-if __name__ == '__main__':
-    import random
-    import string
-    maskdict = {}
-    letters = string.ascii_letters + string.digits
-    for i in range(50):
-        randomkey = 'test' + ''.join(random.choice(letters) for j in range(i))
-        maskdict[randomkey] = np.random.randint(2, size=(224,224,3))
-    masks = Masks(maskdict)
-    testtile = Tile(np.random.random_sample((224,224,3)), i=3, j=4, masks=masks)
-    tiles = Tiles()
-    tiles.add((2, 4), testtile)
-    print(tiles.h5manager.h5.keys())
-    print(tiles.h5manager.h5['(2, 4)'].keys())
-    print(tiles.h5manager.h5['(2, 4)']['masks'].keys())
-    print(tiles[(2, 4)].labels)
-    print(tiles[0])
-    tiles.remove((2,4))
-    print(tiles)
->>>>>>> 5a63af08
+            self.h5manager.h5.copy(self.h5manager.h5[dataset], newh5)