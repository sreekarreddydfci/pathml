"""
Copyright 2021, Dana-Farber Cancer Institute and Weill Cornell Medicine
License: GNU GPL 2.0
"""

import math
from abc import abstractmethod

import cv2
import networkx as nx
import numpy as np
import pandas as pd
import skimage
import torch
<<<<<<< HEAD
from skimage import graph
=======

if skimage.__version__ < "0.20.0":
    from skimage.future import graph
else:
    from skimage import graph

>>>>>>> fc0e8b39
from skimage.color.colorconv import rgb2hed
from skimage.measure import regionprops
from skimage.segmentation import slic
from sklearn.neighbors import kneighbors_graph

from pathml.graph.utils import Graph, two_hop


class GraphFeatureExtractor:
    """
    Extracts features from a networkx graph object.

    Args:
        use_weight (bool, optional): Whether to use edge weights for feature computation. Defaults to False.
        alpha (float, optional): Alpha value for personalized page-rank. Defaults to 0.85.

    Returns:
        Dictionary of keys as feature type and values as features
    """

    def __init__(self, use_weight=False, alpha=0.85):
        self.use_weight = use_weight
        self.feature_dict = {}
        self.alpha = alpha

    def get_stats(self, dct, prefix="add_pre"):
        local_dict = {}
        lst = list(dct.values())
        local_dict[f"{prefix}_mean"] = np.mean(lst)
        local_dict[f"{prefix}_median"] = np.median(lst)
        local_dict[f"{prefix}_max"] = np.max(lst)
        local_dict[f"{prefix}_min"] = np.min(lst)
        local_dict[f"{prefix}_sum"] = np.sum(lst)
        local_dict[f"{prefix}_std"] = np.std(lst)
        return local_dict

    def process(self, G):
        if self.use_weight:
            weight = nx.get_edge_attributes(G, "weight")
        else:
            weight = None

        self.feature_dict["diameter"] = nx.diameter(G)
        self.feature_dict["radius"] = nx.radius(G)
        self.feature_dict["assortativity_degree"] = nx.degree_assortativity_coefficient(
            G
        )
        self.feature_dict["density"] = nx.density(G)
        self.feature_dict["transitivity_undir"] = nx.transitivity(G)

        self.feature_dict.update(self.get_stats(nx.hits(G)[0], prefix="hubs"))
        self.feature_dict.update(self.get_stats(nx.hits(G)[1], prefix="authorities"))
        self.feature_dict.update(
            self.get_stats(nx.constraint(G, weight=weight), prefix="constraint")
        )
        self.feature_dict.update(self.get_stats(nx.core_number(G), prefix="coreness"))
        self.feature_dict.update(
            self.get_stats(
                nx.eigenvector_centrality(G, weight=weight), prefix="egvec_centr"
            )
        )
        self.feature_dict.update(
            self.get_stats(
                {node: val for (node, val) in G.degree(weight=weight)}, prefix="degree"
            )
        )
        self.feature_dict.update(
            self.get_stats(
                nx.pagerank(G, alpha=self.alpha), prefix="personalized_pgrank"
            )
        )

        return self.feature_dict


class BaseGraphBuilder:
    """Base interface class for graph building.

    Args:
        nr_annotation_classes (int): Number of classes in annotation. Used only if setting node labels.
        annotation_background_class (int): Background class label in annotation. Used only if setting node labels.
        add_loc_feats (bool): Flag to include location-based features (ie normalized centroids) in node feature representation.
                              Defaults to False.
    """

    def __init__(
        self,
        nr_annotation_classes: int = 5,
        annotation_background_class=None,
        add_loc_feats=False,
        **kwargs,
    ):
        """Base Graph Builder constructor."""
        self.nr_annotation_classes = nr_annotation_classes
        self.annotation_background_class = annotation_background_class
        self.add_loc_feats = add_loc_feats
        super().__init__(**kwargs)

    def process(  # type: ignore[override]
        self, instance_map, features, annotation=None, target=None
    ):
        """Generates a graph from a given instance_map and features"""
        # add nodes
        self.num_nodes = features.shape[0]

        # add image size as graph data
        image_size = (instance_map.shape[1], instance_map.shape[0])  # (x, y)

        # get instance centroids
        self.centroids = self._get_node_centroids(instance_map)

        # add node content
        node_features = self._compute_node_features(features, image_size)

        if annotation is not None:
            node_labels = self._compute_node_labels(instance_map, annotation)
        else:
            node_labels = None

        # build edges
        edges = self._build_topology(instance_map)

        return Graph(
            node_centroids=self.centroids,
            node_features=node_features,
            edge_index=edges,
            node_labels=node_labels,
            target=torch.tensor(target),
        )

    def _get_node_centroids(self, instance_map):
        """Get the centroids of the graphs"""
        regions = regionprops(instance_map)
        centroids = np.empty((len(regions), 2))
        for i, region in enumerate(regions):
            center_y, center_x = region.centroid  # (y, x)
            center_x = int(round(center_x))
            center_y = int(round(center_y))
            centroids[i, 0] = center_x
            centroids[i, 1] = center_y
        return torch.tensor(centroids)

    def _compute_node_features(self, features, image_size):
        """Set the provided node features"""
        if not torch.is_tensor(features):
            features = torch.FloatTensor(features)
        if not self.add_loc_feats:
            return features
        elif self.add_loc_feats and image_size is not None:
            # compute normalized centroid features

            normalized_centroids = torch.empty_like(self.centroids)  # (x, y)
            normalized_centroids[:, 0] = self.centroids[:, 0] / image_size[0]
            normalized_centroids[:, 1] = self.centroids[:, 1] / image_size[1]

            if features.ndim == 3:
                normalized_centroids = normalized_centroids.unsqueeze(dim=1).repeat(
                    1, features.shape[1], 1
                )
                concat_dim = 2
            elif features.ndim == 2:
                concat_dim = 1

            concat_features = torch.cat(
                (features, normalized_centroids),
                dim=concat_dim,
            )
            return concat_features
        else:
            raise ValueError(
                "Please provide image size to add the normalized centroid to the node features."
            )

    @abstractmethod
    def _set_node_labels(self, instance_map, annotation):
        """Set the node labels of the graphs"""

    @abstractmethod
    def _build_topology(self, instance_map):
        """Generate the graph topology from the provided instance_map"""


class KNNGraphBuilder(BaseGraphBuilder):
    """
    k-Nearest Neighbors Graph class for graph building.

    Args:
        k (int, optional): Number of neighbors. Defaults to 5.
        thresh (int, optional): Maximum allowed distance between 2 nodes. Defaults to None (no thresholding).

    Returns:
        A pathml.graph.utils.Graph object containing node and edge information.
    """

    def __init__(self, k=5, thresh=None, **kwargs):
        """Create a graph builder that uses the (thresholded) kNN algorithm to define the graph topology."""

        self.k = k
        self.thresh = thresh
        super().__init__(**kwargs)

    def _set_node_labels(self, instance_map, annotation):
        """Set the node labels of the graphs using annotation"""
        regions = regionprops(instance_map)
        assert annotation.shape[0] == len(
            regions
        ), "Number of annotations do not match number of nodes"
        return torch.FloatTensor(annotation.astype(float))

    def _build_topology(self, instance_map):
        """Build topology using (thresholded) kNN"""

        # build kNN adjacency
        adjacency = kneighbors_graph(
            self.centroids,
            self.k,
            mode="distance",
            include_self=False,
            metric="euclidean",
        ).toarray()

        # filter edges that are too far (ie larger than thresh)
        if self.thresh is not None:
            adjacency[adjacency > self.thresh] = 0

        edge_list = torch.tensor(np.array(np.nonzero(adjacency)))
        return edge_list


class RAGGraphBuilder(BaseGraphBuilder):
    """
    Region Adjacency Graph builder class.

    Args:
        kernel_size (int, optional): Size of the kernel to detect connectivity. Defaults to 5.
        hops (int, optional): Number of hops in a multi-hop neighbourhood. Defaults to 1.

    Returns:
        A pathml.graph.utils.Graph object containing node and edge information.

    """

    def __init__(self, kernel_size=3, hops=1, **kwargs):
        """Create a graph builder that uses a provided kernel size to detect connectivity"""
        assert hops > 0 and isinstance(
            hops, int
        ), f"Invalid hops {hops} ({type(hops)}). Must be integer >= 0"
        self.kernel_size = kernel_size
        self.hops = hops
        super().__init__(**kwargs)

    def _build_topology(self, instance_map):
        """Create the graph topology from the instance connectivty in the instance_map"""

        regions = regionprops(instance_map)
        instance_ids = torch.empty(len(regions), dtype=torch.uint8)

        kernel = np.ones((self.kernel_size, self.kernel_size), np.uint8)
        adjacency = np.zeros(shape=(len(instance_ids), len(instance_ids)))

        for instance_id in np.arange(1, len(instance_ids) + 1):
            mask = (instance_map == instance_id).astype(np.uint8)
            dilation = cv2.dilate(mask, kernel, iterations=1)
            boundary = dilation - mask
            idx = pd.unique(instance_map[boundary.astype(bool)])
            instance_id -= 1  # because instance_map id starts from 1
            idx -= 1  # because instance_map id starts from 1
            adjacency[instance_id, idx] = 1

        edge_list = torch.tensor(np.array(np.nonzero(adjacency)))

        for _ in range(self.hops - 1):
            edge_list = two_hop(edge_list, self.num_nodes)
        return edge_list


class SuperpixelExtractor:
    """Helper class to extract superpixels from images

    Args:
       nr_superpixels (None, int): The number of super pixels before any merging.
       superpixel_size (None, int): The size of super pixels before any merging.
       max_nr_superpixels (int, optional): Upper bound for the number of super pixels.
                                           Useful when providing a superpixel size.
       blur_kernel_size (float, optional): Size of the blur kernel. Defaults to 0.
       compactness (int, optional): Compactness of the superpixels. Defaults to 30.
       max_iterations (int, optional): Number of iterations of the slic algorithm. Defaults to 10.
       threshold (float, optional): Connectivity threshold. Defaults to 0.03.
       connectivity (int, optional): Connectivity for merging graph. Defaults to 2.
       downsampling_factor (int, optional): Downsampling factor from the input image
                                            resolution. Defaults to 1.
    """

    def __init__(
        self,
        nr_superpixels: int = None,
        superpixel_size: int = None,
        max_nr_superpixels=None,
        blur_kernel_size=1,
        compactness=20,
        max_iterations=10,
        threshold=0.03,
        connectivity=2,
        color_space="rgb",
        downsampling_factor=1,
        **kwargs,
    ):
        """Abstract class that extracts superpixels from RGB Images"""

        assert (nr_superpixels is None and superpixel_size is not None) or (
            nr_superpixels is not None and superpixel_size is None
        ), "Provide value for either nr_superpixels or superpixel_size"
        self.nr_superpixels = nr_superpixels
        self.superpixel_size = superpixel_size
        self.max_nr_superpixels = max_nr_superpixels
        self.blur_kernel_size = blur_kernel_size
        self.compactness = compactness
        self.max_iterations = max_iterations
        self.threshold = threshold
        self.connectivity = connectivity
        self.color_space = color_space
        self.downsampling_factor = downsampling_factor
        super().__init__(**kwargs)

    def process(self, input_image, tissue_mask=None):  # type: ignore[override]
        """Return the superpixels of a given input image"""
        original_height, original_width, _ = input_image.shape
        if self.downsampling_factor != 1:
            input_image = self._downsample(input_image, self.downsampling_factor)
            if tissue_mask is not None:
                tissue_mask = self._downsample(tissue_mask, self.downsampling_factor)
        superpixels = self._extract_superpixels(
            image=input_image, tissue_mask=tissue_mask
        )
        if self.downsampling_factor != 1:
            superpixels = self._upsample(superpixels, original_height, original_width)
        return superpixels

    @abstractmethod
    def _extract_superpixels(self, image, tissue_mask=None):
        """Perform the superpixel extraction"""

    @staticmethod
    def _downsample(image, downsampling_factor):
        """Downsample an input image with a given downsampling factor"""
        height, width = image.shape[0], image.shape[1]
        new_height = math.floor(height / downsampling_factor)
        new_width = math.floor(width / downsampling_factor)
        downsampled_image = cv2.resize(
            image, (new_width, new_height), interpolation=cv2.INTER_NEAREST
        )
        return downsampled_image

    @staticmethod
    def _upsample(image, new_height, new_width):
        """Upsample an input image to a speficied new height and width"""
        upsampled_image = cv2.resize(
            image, (new_width, new_height), interpolation=cv2.INTER_NEAREST
        )
        return upsampled_image


class SLICSuperpixelExtractor(SuperpixelExtractor):
    """Use the SLIC algorithm to extract superpixels."""

    def __init__(self, **kwargs):
        """Extract superpixels with the SLIC algorithm"""
        super().__init__(**kwargs)

    def _get_nr_superpixels(self, image):
        """Compute the number of superpixels for initial segmentation"""
        if self.superpixel_size is not None:
            nr_superpixels = int(
                (image.shape[0] * image.shape[1] / self.superpixel_size)
            )
        elif self.nr_superpixels is not None:
            nr_superpixels = self.nr_superpixels
        if self.max_nr_superpixels is not None:
            nr_superpixels = min(nr_superpixels, self.max_nr_superpixels)
        return nr_superpixels

    def _extract_superpixels(self, image, *args, **kwargs):
        """Perform the superpixel extraction"""
        if self.color_space == "hed":
            image = rgb2hed(image)
        nr_superpixels = self._get_nr_superpixels(image)

        slic_args = {
            "image": image,
            "sigma": self.blur_kernel_size,
            "n_segments": nr_superpixels,
            "compactness": self.compactness,
            "start_label": 1,
        }
        if skimage.__version__ < "0.20.0":
            slic_args["max_iter"] = self.max_iterations
        else:
            slic_args["max_num_iter"] = self.max_iterations

        superpixels = slic(**slic_args)
        return superpixels


class MergedSuperpixelExtractor(SuperpixelExtractor):
    """Use the SLIC algorithm to extract superpixels and a merging function to merge superpixels"""

    def __init__(self, **kwargs):
        """Extract superpixels with the SLIC algorithm and then merge"""
        super().__init__(**kwargs)

    def _get_nr_superpixels(self, image):
        """Compute the number of superpixels for initial segmentation"""
        if self.superpixel_size is not None:
            nr_superpixels = int(
                (image.shape[0] * image.shape[1] / self.superpixel_size)
            )
        elif self.nr_superpixels is not None:
            nr_superpixels = self.nr_superpixels
        if self.max_nr_superpixels is not None:
            nr_superpixels = min(nr_superpixels, self.max_nr_superpixels)
        return nr_superpixels

    def _extract_initial_superpixels(self, image):
        """Extract initial superpixels using SLIC"""
        nr_superpixels = self._get_nr_superpixels(image)

        slic_args = {
            "image": image,
            "sigma": self.blur_kernel_size,
            "n_segments": nr_superpixels,
            "compactness": self.compactness,
            "start_label": 1,
        }
        if skimage.__version__ < "0.20.0":
            slic_args["max_iter"] = self.max_iterations
        else:
            slic_args["max_num_iter"] = self.max_iterations

        superpixels = slic(**slic_args)
        return superpixels

    def _merge_superpixels(self, input_image, initial_superpixels, tissue_mask=None):
        """Merge the initial superpixels to return merged superpixels"""
        if tissue_mask is not None:
            # Remove superpixels belonging to background or having < 10% tissue
            # content
            ids_initial = np.unique(initial_superpixels, return_counts=True)
            ids_masked = np.unique(
                tissue_mask * initial_superpixels, return_counts=True
            )

            ctr = 1
            superpixels = np.zeros_like(initial_superpixels)
            for i in range(len(ids_initial[0])):
                id = ids_initial[0][i]
                if id in ids_masked[0]:
                    idx = np.where(id == ids_masked[0])[0]
                    ratio = ids_masked[1][idx] / ids_initial[1][i]
                    if ratio >= 0.1:
                        superpixels[initial_superpixels == id] = ctr
                        ctr += 1

            initial_superpixels = superpixels

        # Merge superpixels within tissue region
        g = self._generate_graph(input_image, initial_superpixels)

        merged_superpixels = graph.merge_hierarchical(
            initial_superpixels,
            g,
            thresh=self.threshold,
            rag_copy=False,
            in_place_merge=True,
            merge_func=self._merging_function,
            weight_func=self._weighting_function,
        )
        merged_superpixels += 1  # Handle regionprops that ignores all values of 0
        mask = np.zeros_like(initial_superpixels)
        mask[initial_superpixels != 0] = 1
        merged_superpixels = merged_superpixels * mask
        return merged_superpixels

    @abstractmethod
    def _generate_graph(self, input_image, superpixels):
        """Generate a graph based on the input image and initial superpixel segmentation."""

    @abstractmethod
    def _weighting_function(self, graph, src, dst, n):
        """Handle merging of nodes of a region boundary region adjacency graph."""

    @abstractmethod
    def _merging_function(self, graph, src, dst):
        """Call back called before merging 2 nodes."""

    def _extract_superpixels(self, image, tissue_mask=None):
        """Perform superpixel extraction"""
        initial_superpixels = self._extract_initial_superpixels(image)
        merged_superpixels = self._merge_superpixels(
            image, initial_superpixels, tissue_mask
        )

        return merged_superpixels, initial_superpixels

    def process(self, input_image, tissue_mask=None):  # type: ignore[override]
        """Return the superpixels of a given input image"""
        original_height, original_width, _ = input_image.shape
        if self.downsampling_factor is not None and self.downsampling_factor != 1:
            input_image = self._downsample(input_image, self.downsampling_factor)
            if tissue_mask is not None:
                tissue_mask = self._downsample(tissue_mask, self.downsampling_factor)
        merged_superpixels, initial_superpixels = self._extract_superpixels(
            input_image, tissue_mask
        )
        if self.downsampling_factor != 1:
            merged_superpixels = self._upsample(
                merged_superpixels, original_height, original_width
            )
            initial_superpixels = self._upsample(
                initial_superpixels, original_height, original_width
            )
        return merged_superpixels, initial_superpixels


class ColorMergedSuperpixelExtractor(MergedSuperpixelExtractor):
    """Superpixel merger based on color attibutes taken from the HACT-Net Implementation
    Args:
        w_hist (float, optional): Weight of the histogram features for merging. Defaults to 0.5.
        w_mean (float, optional): Weight of the mean features for merging. Defaults to 0.5.
    """

    def __init__(self, w_hist: float = 0.5, w_mean: float = 0.5, **kwargs):
        self.w_hist = w_hist
        self.w_mean = w_mean
        super().__init__(**kwargs)

    def _color_features_per_channel(self, img_ch: np.ndarray) -> np.ndarray:
        """Extract color histograms from image channel"""
        hist, _ = np.histogram(img_ch, bins=np.arange(0, 257, 64))  # 8 bins
        return hist

    def _generate_graph(self, input_image, superpixels):
        """Construct RAG graph using initial superpixel instance map"""
        g = graph.RAG(superpixels, connectivity=self.connectivity)
        if 0 in g.nodes:
            g.remove_node(n=0)  # remove background node

        for n in g:
            g.nodes[n].update(
                {
                    "labels": [n],
                    "N": 0,
                    "x": np.array([0, 0, 0]),
                    "y": np.array([0, 0, 0]),
                    "r": np.array([]),
                    "g": np.array([]),
                    "b": np.array([]),
                }
            )

        for index in np.ndindex(superpixels.shape):
            current = superpixels[index]
            if current == 0:
                continue
            g.nodes[current]["N"] += 1
            g.nodes[current]["x"] += input_image[index]
            g.nodes[current]["y"] = np.vstack(
                (g.nodes[current]["y"], input_image[index])
            )

        for n in g:
            g.nodes[n]["mean"] = g.nodes[n]["x"] / g.nodes[n]["N"]
            g.nodes[n]["mean"] = g.nodes[n]["mean"] / np.linalg.norm(g.nodes[n]["mean"])

            g.nodes[n]["y"] = np.delete(g.nodes[n]["y"], 0, axis=0)
            g.nodes[n]["r"] = self._color_features_per_channel(g.nodes[n]["y"][:, 0])
            g.nodes[n]["g"] = self._color_features_per_channel(g.nodes[n]["y"][:, 1])
            g.nodes[n]["b"] = self._color_features_per_channel(g.nodes[n]["y"][:, 2])

            g.nodes[n]["r"] = g.nodes[n]["r"] / np.linalg.norm(g.nodes[n]["r"])
            g.nodes[n]["g"] = g.nodes[n]["r"] / np.linalg.norm(g.nodes[n]["g"])
            g.nodes[n]["b"] = g.nodes[n]["r"] / np.linalg.norm(g.nodes[n]["b"])

        for x, y, d in g.edges(data=True):
            diff_mean = np.linalg.norm(g.nodes[x]["mean"] - g.nodes[y]["mean"]) / 2

            diff_r = np.linalg.norm(g.nodes[x]["r"] - g.nodes[y]["r"]) / 2
            diff_g = np.linalg.norm(g.nodes[x]["g"] - g.nodes[y]["g"]) / 2
            diff_b = np.linalg.norm(g.nodes[x]["b"] - g.nodes[y]["b"]) / 2
            diff_hist = (diff_r + diff_g + diff_b) / 3

            diff = self.w_hist * diff_hist + self.w_mean * diff_mean

            d["weight"] = diff

        return g

    def _weighting_function(self, graph, src, dst, n):
        diff_mean = np.linalg.norm(graph.nodes[dst]["mean"] - graph.nodes[n]["mean"])

        diff_r = np.linalg.norm(graph.nodes[dst]["r"] - graph.nodes[n]["r"]) / 2
        diff_g = np.linalg.norm(graph.nodes[dst]["g"] - graph.nodes[n]["g"]) / 2
        diff_b = np.linalg.norm(graph.nodes[dst]["b"] - graph.nodes[n]["b"]) / 2
        diff_hist = (diff_r + diff_g + diff_b) / 3

        diff = self.w_hist * diff_hist + self.w_mean * diff_mean

        return {"weight": diff}

    def _merging_function(self, graph, src, dst):
        graph.nodes[dst]["x"] += graph.nodes[src]["x"]
        graph.nodes[dst]["N"] += graph.nodes[src]["N"]
        graph.nodes[dst]["mean"] = graph.nodes[dst]["x"] / graph.nodes[dst]["N"]
        graph.nodes[dst]["mean"] = graph.nodes[dst]["mean"] / np.linalg.norm(
            graph.nodes[dst]["mean"]
        )

        graph.nodes[dst]["y"] = np.vstack(
            (graph.nodes[dst]["y"], graph.nodes[src]["y"])
        )
        graph.nodes[dst]["r"] = self._color_features_per_channel(
            graph.nodes[dst]["y"][:, 0]
        )
        graph.nodes[dst]["g"] = self._color_features_per_channel(
            graph.nodes[dst]["y"][:, 1]
        )
        graph.nodes[dst]["b"] = self._color_features_per_channel(
            graph.nodes[dst]["y"][:, 2]
        )

        graph.nodes[dst]["r"] = graph.nodes[dst]["r"] / np.linalg.norm(
            graph.nodes[dst]["r"]
        )
        graph.nodes[dst]["g"] = graph.nodes[dst]["r"] / np.linalg.norm(
            graph.nodes[dst]["g"]
        )
        graph.nodes[dst]["b"] = graph.nodes[dst]["r"] / np.linalg.norm(
            graph.nodes[dst]["b"]
        )<|MERGE_RESOLUTION|>--- conflicted
+++ resolved
@@ -10,19 +10,9 @@
 import networkx as nx
 import numpy as np
 import pandas as pd
-import skimage
 import torch
-<<<<<<< HEAD
-from skimage import graph
-=======
-
-if skimage.__version__ < "0.20.0":
-    from skimage.future import graph
-else:
-    from skimage import graph
-
->>>>>>> fc0e8b39
 from skimage.color.colorconv import rgb2hed
+from skimage.future import graph
 from skimage.measure import regionprops
 from skimage.segmentation import slic
 from sklearn.neighbors import kneighbors_graph
@@ -216,7 +206,7 @@
         A pathml.graph.utils.Graph object containing node and edge information.
     """
 
-    def __init__(self, k=5, thresh=None, **kwargs):
+    def __init__(self, k: int = 5, thresh: int = None, **kwargs) -> None:
         """Create a graph builder that uses the (thresholded) kNN algorithm to define the graph topology."""
 
         self.k = k
@@ -264,7 +254,7 @@
 
     """
 
-    def __init__(self, kernel_size=3, hops=1, **kwargs):
+    def __init__(self, kernel_size: int = 3, hops: int = 1, **kwargs) -> None:
         """Create a graph builder that uses a provided kernel size to detect connectivity"""
         assert hops > 0 and isinstance(
             hops, int
@@ -273,7 +263,7 @@
         self.hops = hops
         super().__init__(**kwargs)
 
-    def _build_topology(self, instance_map):
+    def _build_topology(self, instance_map: np.ndarray) -> None:
         """Create the graph topology from the instance connectivty in the instance_map"""
 
         regions = regionprops(instance_map)
@@ -328,7 +318,7 @@
         color_space="rgb",
         downsampling_factor=1,
         **kwargs,
-    ):
+    ) -> None:
         """Abstract class that extracts superpixels from RGB Images"""
 
         assert (nr_superpixels is None and superpixel_size is not None) or (
@@ -408,20 +398,14 @@
         if self.color_space == "hed":
             image = rgb2hed(image)
         nr_superpixels = self._get_nr_superpixels(image)
-
-        slic_args = {
-            "image": image,
-            "sigma": self.blur_kernel_size,
-            "n_segments": nr_superpixels,
-            "compactness": self.compactness,
-            "start_label": 1,
-        }
-        if skimage.__version__ < "0.20.0":
-            slic_args["max_iter"] = self.max_iterations
-        else:
-            slic_args["max_num_iter"] = self.max_iterations
-
-        superpixels = slic(**slic_args)
+        superpixels = slic(
+            image,
+            sigma=self.blur_kernel_size,
+            n_segments=nr_superpixels,
+            max_iter=self.max_iterations,
+            compactness=self.compactness,
+            start_label=1,
+        )
         return superpixels
 
 
@@ -447,20 +431,14 @@
     def _extract_initial_superpixels(self, image):
         """Extract initial superpixels using SLIC"""
         nr_superpixels = self._get_nr_superpixels(image)
-
-        slic_args = {
-            "image": image,
-            "sigma": self.blur_kernel_size,
-            "n_segments": nr_superpixels,
-            "compactness": self.compactness,
-            "start_label": 1,
-        }
-        if skimage.__version__ < "0.20.0":
-            slic_args["max_iter"] = self.max_iterations
-        else:
-            slic_args["max_num_iter"] = self.max_iterations
-
-        superpixels = slic(**slic_args)
+        superpixels = slic(
+            image,
+            sigma=self.blur_kernel_size,
+            n_segments=nr_superpixels,
+            compactness=self.compactness,
+            max_iter=self.max_iterations,
+            start_label=1,
+        )
         return superpixels
 
     def _merge_superpixels(self, input_image, initial_superpixels, tissue_mask=None):
