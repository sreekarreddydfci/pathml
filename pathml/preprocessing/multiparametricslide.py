from warnings import warn
import sys
import os
import numpy as np

from pathml.preprocessing.slide_data import SlideData
from pathml.preprocessing.base import Slide2d
from pathml.preprocessing.masks import Masks


<<<<<<< HEAD
try:
    import bioformats
    import javabridge
    import bioformats.formatreader as biordr
    from bioformats.formatreader import ImageReader
    from bioformats.metadatatools import createOMEXMLMetadata
except ImportError:
    warn(
        """MultiparametricSlide2d requires a jvm to interface with java bioformats library.
            See: https://pythonhosted.org/javabridge/installation.html. You can install using:
                
                sudo apt-get install openjdk-8-jdk
                pip install javabridge
                pip install python-bioformats
        """
    )
    raise ImportError("MultiparametricSlide2d requires javabridge and bioformats")
=======
import bioformats
import javabridge
import bioformats.formatreader as biordr
from bioformats.formatreader import ImageReader
from bioformats.metadatatools import createOMEXMLMetadata
>>>>>>> 7bc81369

def check_mac_java_home():
    is_mac = sys.platform == 'darwin'
    if is_mac and "JAVA_HOME" not in os.environ:
        warn("""
            It looks like you are using a mac, and the $JAVA_HOME variable was not found in your environment.
            This means that the javabridge may not work correctly!

            Try these steps to resolve:
                1. Find the path to JAVA SDK 8: 
                    os.system('/usr/libexec/java_home -V')
                2. export that path to JAVA_HOME:
                    os.environ["JAVA_HOME"] = '/Library/Java/JavaVirtualMachines/jdk1.8.0_261.jdk/Contents/Home'
                    (the path on your machine may be different)
            """)

check_mac_java_home()


class MultiparametricSlide2d(Slide2d):
    """
    Represents multiparametric IF/IHC images. Backend based on ``bioformats``.

    `python-bioformats <https://github.com/CellProfiler/python-bioformats>`_ wraps ome bioformats java library,
    parses pixel and metadata of proprietary formats, and
    converts all formats to OME-TIFF. Please cite: https://pubmed.ncbi.nlm.nih.gov/20513764/
    """

    def __init__(self, 
            path, 
            masks=None
        ):
        super().__init__(path)
        self.path = path

        # init java virtual machine
        javabridge.start_vm(class_path=bioformats.JARS)
        # java maximum array size of 2GB constrains image size
        ImageReader = bioformats.formatreader.make_image_reader_class()
        FormatTools = bioformats.formatreader.make_format_tools_class()
        reader = ImageReader()
        omeMeta = createOMEXMLMetadata()
        reader.setMetadataStore(omeMeta)
        reader.setId(self.path)
        sizex, sizey, sizez, sizec = reader.getSizeX(), reader.getSizeY(), reader.getSizeZ(), reader.getSizeC()
        self.2dshape = (sizex, sizey)
        self.3dshape = (sizex, sizey, sizez)
        self.4dshape = (sizex, sizey, sizez, sizec)
        self.imsize = sizex*sizey*sizez*sizec

        if masks:
            # supports 2d (birdseye), 3d (volumetric), and 4d (volumetric by channel) masking 
            for val in masks.values():
                if len(val) == 2:
                    if val.shape != self.2dshape:
                        raise ValueError(f"mask is of shape {val.shape} but must match slide shape {self.2dshape}")
                if len(val) == 3:
                    if val.shape != self.3dshape:
                        raise ValueError(f"mask is of shape {val.shape} but must match slide shape {self.3dshape}")
                elif len(val) == 4:
                    if val.shape != self.4dshape:
                        raise ValueError(f"mask is of shape {val.shape} but must match slide shape {self.4dshape}"
                else: 
                    raise ValueError(f"mask must be 2d (birdseye), 3d (volumetric), or 4d (volumetric with channel masking) but received mask of dimension {len(val)}")
            self.masks = Masks(masks)
    
    def __repr__(self):
        return f"MultiparametricSlide2d(path={self.path}, name={self.name})"

    def load_data(self):
        """
        Load slide using ``python-bioformats``, and initialize a :class:`~pathml.preprocessing.slide_data.SlideData` object
        """
        if self.imsize > 2147483647:
            raise Exception(f"Java arrays allocate maximum 32 bits (~2GB). Image size is {self.imsize}")  

        # init java virtual machine
        javabridge.start_vm(class_path=bioformats.JARS)

        # TODO: Handling for images > 2GB

        # load ome-tiff array
        data = bioformats.formatreader.load_using_bioformats(self.path, rescale=False)

        # ome-tiff array to ndarray
        image_array = np.asarray(data, dtype = np.uint8) 
        out = SlideData(wsi = self, image = image_array)
        return out<|MERGE_RESOLUTION|>--- conflicted
+++ resolved
@@ -7,32 +7,11 @@
 from pathml.preprocessing.base import Slide2d
 from pathml.preprocessing.masks import Masks
 
-
-<<<<<<< HEAD
-try:
-    import bioformats
-    import javabridge
-    import bioformats.formatreader as biordr
-    from bioformats.formatreader import ImageReader
-    from bioformats.metadatatools import createOMEXMLMetadata
-except ImportError:
-    warn(
-        """MultiparametricSlide2d requires a jvm to interface with java bioformats library.
-            See: https://pythonhosted.org/javabridge/installation.html. You can install using:
-                
-                sudo apt-get install openjdk-8-jdk
-                pip install javabridge
-                pip install python-bioformats
-        """
-    )
-    raise ImportError("MultiparametricSlide2d requires javabridge and bioformats")
-=======
 import bioformats
 import javabridge
 import bioformats.formatreader as biordr
 from bioformats.formatreader import ImageReader
 from bioformats.metadatatools import createOMEXMLMetadata
->>>>>>> 7bc81369
 
 def check_mac_java_home():
     is_mac = sys.platform == 'darwin'
