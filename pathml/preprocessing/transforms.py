"""
Copyright 2021, Dana-Farber Cancer Institute and Weill Cornell Medicine
License: GNU GPL 2.0
"""

import os
from warnings import warn

import anndata
import cv2
import numpy as np
import pandas as pd
import pathml.core
import pathml.core.slide_data
<<<<<<< HEAD
from pathml.utils import (
    RGB_to_GREY,
    RGB_to_HSI,
    RGB_to_HSV,
    RGB_to_OD,
    normalize_matrix_cols,
)
=======
import spams
from pathml.utils import (RGB_to_GREY, RGB_to_HSI, RGB_to_HSV, RGB_to_OD,
                          normalize_matrix_cols)
>>>>>>> a52f6322
from skimage import restoration
from skimage.exposure import (equalize_adapthist, equalize_hist,
                              rescale_intensity)
from skimage.measure import regionprops_table


# Base class
class Transform:
    """
    Base class for all Transforms.
    Each transform must operate on a Tile.
    """

    def __repr__(self):
        return "Base class for all transforms"

    def F(self, target):
        """functional implementation"""
        raise NotImplementedError

    def apply(self, tile):
        """modify Tile object in-place"""
        raise NotImplementedError


# implement transforms here


class MedianBlur(Transform):
    """
    Median blur kernel.

    Args:
        kernel_size (int): Width of kernel. Must be an odd number. Defaults to 5.
    """

    def __init__(self, kernel_size=5):
        assert kernel_size % 2 == 1, "kernel_size must be an odd number"
        self.kernel_size = kernel_size

    def __repr__(self):
        return f"MedianBlur(kernel_size={self.kernel_size})"

    def F(self, image):
        assert image.dtype == np.uint8, f"image dtype {image.dtype} must be np.uint8"
        return cv2.medianBlur(image, ksize=self.kernel_size)

    def apply(self, tile):
        assert isinstance(
            tile, pathml.core.tile.Tile
        ), f"tile is type {type(tile)} but must be pathml.core.tile.Tile"
        tile.image = self.F(tile.image)


class GaussianBlur(Transform):
    """
    Gaussian blur kernel.

    Args:
        kernel_size (int): Width of kernel. Must be an odd number. Defaults to 5.
        sigma (float): Variance of Gaussian kernel. Variance is assumed to be equal in X and Y axes. Defaults to 5.
    """

    def __init__(self, kernel_size=5, sigma=5):
        self.k_size = kernel_size
        self.sigma = sigma

    def __repr__(self):
        return f"GaussianBlur(kernel_size={self.k_size}, sigma={self.sigma})"

    def F(self, image):
        assert image.dtype == np.uint8, f"image dtype {image.dtype} must be np.uint8"
        out = cv2.GaussianBlur(
            image,
            ksize=(self.k_size, self.k_size),
            sigmaX=self.sigma,
            sigmaY=self.sigma,
        )
        return out

    def apply(self, tile):
        assert isinstance(
            tile, pathml.core.tile.Tile
        ), f"tile is type {type(tile)} but must be pathml.core.tile.Tile"
        tile.image = self.F(tile.image)


class BoxBlur(Transform):
    """
    Box (average) blur kernel.

    Args:
        kernel_size (int): Width of kernel. Defaults to 5.
    """

    def __init__(self, kernel_size=5):
        self.kernel_size = kernel_size

    def __repr__(self):
        return f"BoxBlur(kernel_size={self.kernel_size})"

    def F(self, image):
        assert image.dtype == np.uint8, f"image dtype {image.dtype} must be np.uint8"
        return cv2.boxFilter(
            image, ksize=(self.kernel_size, self.kernel_size), ddepth=-1
        )

    def apply(self, tile):
        assert isinstance(
            tile, pathml.core.tile.Tile
        ), f"tile is type {type(tile)} but must be pathml.core.tile.Tile"
        tile.image = self.F(tile.image)


class RescaleIntensity(Transform):
    """
    Return image after stretching or shrinking its intensity levels.
    The desired intensity range of the input and output, in_range and out_range respectively, are used to stretch or shrink the intensity range of the input image
    This function is a wrapper for 'rescale_intensity' function from scikit-image: https://scikit-image.org/docs/dev/api/skimage.exposure.html#skimage.exposure.rescale_intensity

    Args:
        in_range (str or 2-tuple, optional): Min and max intensity values of input image. The possible values for this parameter are enumerated below.
            ‘image’ : Use image min/max as the intensity range.
            ‘dtype’ : Use min/max of the image’s dtype as the intensity range.
            'dtype-name' : Use intensity range based on desired dtype. Must be valid key in DTYPE_RANGE.
            '2-tuple' : Use range_values as explicit min/max intensities.
        out_range (str or 2-tuple, optional): Min and max intensity values of output image. The possible values for this parameter are enumerated below.
            ‘image’ : Use image min/max as the intensity range.
            ‘dtype’ : Use min/max of the image’s dtype as the intensity range.
            'dtype-name' : Use intensity range based on desired dtype. Must be valid key in DTYPE_RANGE.
            '2-tuple' : Use range_values as explicit min/max intensities.
    """

    def __init__(self, in_range="image", out_range="dtype"):
        self.in_range = in_range
        self.out_range = out_range

    def __repr__(self):
        return f"RescaleIntensity(in_range={self.in_range}, out_range={self.out_range})"

    def F(self, image):
        image = rescale_intensity(
            image, in_range=self.in_range, out_range=self.out_range
        )
        return image

    def apply(self, tile):
        assert isinstance(
            tile, pathml.core.tile.Tile
        ), f"tile is type {type(tile)} but must be pathml.core.tile.Tile"
        tile.image = self.F(tile.image)


class HistogramEqualization(Transform):
    """
     Return image after histogram equalization.
     This function is a wrapper for 'equalize_hist' function from scikit-image: https://scikit-image.org/docs/dev/api/skimage.exposure.html#skimage.exposure.equalize_hist

    Args:
        nbins (int, optional): Number of gray bins for histogram. Note: this argument is ignored for integer images, for which each integer is its own bin.
        mask (ndarray of bools or 0s and 1s, optional): Array of same shape as image. Only points at which mask == True are used for the equalization, which is applied to the whole image.
    """

    def __init__(self, nbins=256, mask=None):
        self.nbins = nbins
        self.mask = mask

    def __repr__(self):
        return f"HistogramEqualization(nbins={self.nbins}, mask = {self.mask})"

    def F(self, image):
        image = equalize_hist(image, nbins=self.nbins, mask=self.mask)
        return image

    def apply(self, tile):
        assert isinstance(
            tile, pathml.core.tile.Tile
        ), f"tile is type {type(tile)} but must be pathml.core.tile.Tile"
        tile.image = self.F(tile.image)


class AdaptiveHistogramEqualization(Transform):
    """
    Contrast Limited Adaptive Histogram Equalization (CLAHE).
    An algorithm for local contrast enhancement, that uses histograms computed over different tile regions of the image. Local details can therefore be enhanced even in regions that are darker or lighter than most of the image.
    This function is a wrapper for 'equalize_adapthist' function from scikit-image: https://scikit-image.org/docs/dev/api/skimage.exposure.html#skimage.exposure.equalize_adapthist

    Args:
        kernel_size (int or array_like, optional): Defines the shape of contextual regions used in the algorithm. If iterable is passed, it must have the same number of elements as image.ndim (without color channel). If integer, it is broadcasted to each image dimension. By default, kernel_size is 1/8 of image height by 1/8 of its width.
        clip_limit (float): Clipping limit, normalized between 0 and 1 (higher values give more contrast).
        nbins (int): Number of gray bins for histogram (“data range”).
    """

    def __init__(self, kernel_size=None, clip_limit=0.3, nbins=256):
        self.kernel_size = kernel_size
        self.clip_limit = clip_limit
        self.nbins = nbins

    def __repr__(self):
        return f"AdaptiveHistogramEqualization(kernel_size={self.kernel_size}, clip_limit={self.clip_limit}, nbins={self.nbins})"

    def F(self, image):
        image = equalize_adapthist(
            image,
            kernel_size=self.kernel_size,
            clip_limit=self.clip_limit,
            nbins=self.nbins,
        )
        return image

    def apply(self, tile):
        assert isinstance(
            tile, pathml.core.tile.Tile
        ), f"tile is type {type(tile)} but must be pathml.core.tile.Tile"
        tile.image = self.F(tile.image)


class BinaryThreshold(Transform):
    """
    Binary thresholding transform to create a binary mask.
    If input image is RGB it is first converted to greyscale, otherwise the input must have 1 channel.

    Args:
        mask_name (str): Name of mask that is created.
        use_otsu (bool): Whether to use Otsu's method to automatically determine optimal threshold. Defaults to True.
        threshold (int): Specified threshold. Ignored if ``use_otsu is True``. Defaults to 0.
        inverse (bool): Whether to use inverse threshold. If using inverse threshold, pixels below the threshold will
            be returned as 1. Otherwise pixels below the threshold will be returned as 0. Defaults to ``False``.

    References:
        Otsu, N., 1979. A threshold selection method from gray-level histograms. IEEE transactions on systems,
        man, and cybernetics, 9(1), pp.62-66.
    """

    def __init__(self, mask_name=None, use_otsu=True, threshold=0, inverse=False):
        self.threshold = threshold
        self.max_value = 255
        self.use_otsu = use_otsu
        self.inverse = inverse
        self.mask_name = mask_name
        self.type = cv2.THRESH_BINARY_INV if inverse else cv2.THRESH_BINARY
        if use_otsu:
            self.type += cv2.THRESH_OTSU

    def __repr__(self):
        return (
            f"BinaryThreshold(use_otsu={self.use_otsu}, threshold={self.threshold}, "
            f"mask_name={self.mask_name}, inverse={self.inverse})"
        )

    def F(self, image):
        assert image.dtype == np.uint8, f"image dtype {image.dtype} must be np.uint8"
        assert (
            image.ndim == 2
        ), f"input image has shape {image.shape}. Must convert to 1-channel image (H, W)."
        _, out = cv2.threshold(
            src=image, thresh=self.threshold, maxval=self.max_value, type=self.type,
        )
        return out.astype(np.uint8)

    def apply(self, tile):
        assert isinstance(
            tile, pathml.core.tile.Tile
        ), f"tile is type {type(tile)} but must be pathml.core.tile.Tile"
        assert (
            self.mask_name is not None
        ), "mask_name is None. Must supply a valid mask name"
        if tile.slide_type.rgb:
            im = RGB_to_GREY(tile.image)
        else:
            im = np.squeeze(tile.image)
            assert im.ndim == 2, "chunk.image is not RGB and has more than 1 channel"
        thresholded_mask = self.F(im)
        tile.masks[self.mask_name] = thresholded_mask


class MorphOpen(Transform):
    """
    Morphological opening. First applies erosion operation, then dilation.
    Reduces noise by removing small objects from the background.
    Operates on a binary mask.

    Args:
        mask_name (str): Name of mask on which to apply transform
        kernel_size (int): Size of kernel for default square kernel. Ignored if a custom kernel is specified.
            Defaults to 5.
        n_iterations (int): Number of opening operations to perform. Defaults to 1.
    """

    def __init__(self, mask_name=None, kernel_size=5, n_iterations=1):
        self.kernel_size = kernel_size
        self.n_iterations = n_iterations
        self.mask_name = mask_name

    def __repr__(self):
        return (
            f"MorphOpen(kernel_size={self.kernel_size}, n_iterations={self.n_iterations}, "
            f"mask_name={self.mask_name})"
        )

    def F(self, mask):
        assert mask.dtype == np.uint8, f"mask type {mask.dtype} must be np.uint8"
        k = np.ones((self.kernel_size, self.kernel_size), dtype=np.uint8)
        out = cv2.morphologyEx(
            src=mask, kernel=k, op=cv2.MORPH_OPEN, iterations=self.n_iterations
        )
        return out

    def apply(self, tile):
        assert isinstance(
            tile, pathml.core.tile.Tile
        ), f"tile is type {type(tile)} but must be pathml.core.tile.Tile"
        assert (
            self.mask_name is not None
        ), "mask_name is None. Must supply a valid mask name"
        m = np.copy(tile.masks[self.mask_name])
        out = self.F(m)
        tile.masks[self.mask_name] = out


class MorphClose(Transform):
    """
    Morphological closing. First applies dilation operation, then erosion.
    Reduces noise by closing small holes in the foreground.
    Operates on a binary mask.

    Args:
        mask_name (str): Name of mask on which to apply transform
        kernel_size (int): Size of kernel for default square kernel. Ignored if a custom kernel is specified.
            Defaults to 5.
        n_iterations (int): Number of opening operations to perform. Defaults to 1.
    """

    def __init__(self, mask_name=None, kernel_size=5, n_iterations=1):
        self.kernel_size = kernel_size
        self.n_iterations = n_iterations
        self.mask_name = mask_name

    def __repr__(self):
        return (
            f"MorphClose(kernel_size={self.kernel_size}, n_iterations={self.n_iterations}, "
            f"mask_name={self.mask_name})"
        )

    def F(self, mask):
        assert mask.dtype == np.uint8, f"mask type {mask.dtype} must be np.uint8"
        k = np.ones((self.kernel_size, self.kernel_size), dtype=np.uint8)
        out = cv2.morphologyEx(
            src=mask, kernel=k, op=cv2.MORPH_CLOSE, iterations=self.n_iterations
        )
        return out

    def apply(self, tile):
        assert isinstance(
            tile, pathml.core.tile.Tile
        ), f"tile is type {type(tile)} but must be pathml.core.tile.Tile"
        assert (
            self.mask_name is not None
        ), "mask_name is None. Must supply a valid mask name"
        m = np.copy(tile.masks[self.mask_name])
        out = self.F(m)
        tile.masks[self.mask_name] = out


class ForegroundDetection(Transform):
    """
    Foreground detection for binary masks. Identifies regions that have a total area greater than
    specified threshold. Supports including holes within foreground regions, or excluding holes
    above a specified area threshold.

    Args:
        min_region_size (int): Minimum area of detected foreground regions, in pixels. Defaults to 5000.
        max_hole_size (int): Maximum size of allowed holes in foreground regions, in pixels.
            Ignored if ``outer_contours_only is True``. Defaults to 1500.
        outer_contours_only (bool): If true, ignore holes in detected foreground regions. Defaults to False.
        mask_name (str): Name of mask on which to apply transform

    References:
        Lu, M.Y., Williamson, D.F., Chen, T.Y., Chen, R.J., Barbieri, M. and Mahmood, F., 2020. Data Efficient and
        Weakly Supervised Computational Pathology on Whole Slide Images. arXiv preprint arXiv:2004.09666.
    """

    def __init__(
        self,
        mask_name=None,
        min_region_size=5000,
        max_hole_size=1500,
        outer_contours_only=False,
    ):
        self.min_region_size = min_region_size
        self.max_hole_size = max_hole_size
        self.outer_contours_only = outer_contours_only
        self.mask_name = mask_name

    def __repr__(self):
        return (
            f"ForegroundDetection(min_region_size={self.min_region_size}, max_hole_size={self.max_hole_size},"
            f"outer_contours_only={self.outer_contours_only}, mask_name={self.mask_name})"
        )

    def F(self, mask):
        assert mask.dtype == np.uint8, f"mask type {mask.dtype} must be np.uint8"
        mode = cv2.RETR_EXTERNAL if self.outer_contours_only else cv2.RETR_CCOMP
        contours, hierarchy = cv2.findContours(
            mask.copy(), mode=mode, method=cv2.CHAIN_APPROX_NONE
        )

        if hierarchy is None:
            # no contours found --> return empty mask
            mask_out = np.zeros_like(mask)
        elif self.outer_contours_only:
            out = np.zeros_like(mask, dtype=np.int8)
            for c in contours:
                # ignore contours below size threshold
                if cv2.contourArea(c) > self.min_region_size:
                    # fill contours
                    cv2.fillPoly(out, [c], 255)
            mask_out = out
        else:
            # separate outside and inside contours (region boundaries vs. holes in regions)
            # find the outside contours by looking for those with no parents (4th column is -1 if no parent)
            hierarchy = np.squeeze(hierarchy, axis=0)
            outside_contours = hierarchy[:, 3] == -1
            hole_contours = ~outside_contours

            # outside contours must be above min_tissue_region_size threshold
            contour_size_thresh = [
                cv2.contourArea(c) > self.min_region_size for c in contours
            ]
            # hole contours must be above area threshold
            hole_size_thresh = [
                cv2.contourArea(c) > self.max_hole_size for c in contours
            ]
            # holes must have parents above area threshold
            hole_parent_thresh = [
                p in np.argwhere(contour_size_thresh).flatten() for p in hierarchy[:, 3]
            ]

            outside_contours = np.array(outside_contours)
            hole_contours = np.array(hole_contours)
            contour_size_thresh = np.array(contour_size_thresh)
            hole_size_thresh = np.array(hole_size_thresh)
            hole_parent_thresh = np.array(hole_parent_thresh)

            # now combine outside and inside contours into final mask
            out1 = np.zeros_like(mask, dtype=np.int8)
            out2 = np.zeros_like(mask, dtype=np.int8)

            # loop thru contours
            for (
                cnt,
                outside,
                size_thresh,
                hole,
                hole_size_thresh,
                hole_parent_thresh,
            ) in zip(
                contours,
                outside_contours,
                contour_size_thresh,
                hole_contours,
                hole_size_thresh,
                hole_parent_thresh,
            ):
                if outside and size_thresh:
                    # in this case, the contour is an outside contour
                    cv2.fillPoly(out1, [cnt], 255)
                if hole and hole_size_thresh and hole_parent_thresh:
                    # in this case, the contour is an inside contour
                    cv2.fillPoly(out2, [cnt], 255)

            mask_out = out1 - out2

        return mask_out.astype(np.uint8)

    def apply(self, tile):
        assert isinstance(
            tile, pathml.core.tile.Tile
        ), f"tile is type {type(tile)} but must be pathml.core.tile.Tile"
        assert (
            self.mask_name is not None
        ), "mask_name is None. Must supply a valid mask name"
        m = tile.masks[self.mask_name]
        mask_out = self.F(m)
        tile.masks[self.mask_name] = mask_out


class SuperpixelInterpolation(Transform):
    """
    Divide input image into superpixels using SLIC algorithm, then interpolate each superpixel with average color.
    SLIC superpixel algorithm described in Achanta et al. 2012.

    Args:
        region_size (int): region_size parameter used for superpixel creation. Defaults to 10.
        n_iter (int): Number of iterations to run SLIC algorithm. Defaults to 30.

    References:
        Achanta, R., Shaji, A., Smith, K., Lucchi, A., Fua, P. and Süsstrunk, S., 2012. SLIC superpixels compared to
        state-of-the-art superpixel methods. IEEE transactions on pattern analysis and machine intelligence, 34(11),
        pp.2274-2282.
    """

    def __init__(self, region_size=10, n_iter=30):
        self.region_size = region_size
        self.n_iter = n_iter

    def __repr__(self):
        return f"SuperpixelInterpolation(region_size={self.region_size}, n_iter={self.n_iter})"

    def F(self, image):
        assert (
            image.dtype == np.uint8
        ), f"Input image dtype {image.dtype} must be np.uint8"
        # initialize slic class and iterate
        slic = cv2.ximgproc.createSuperpixelSLIC(
            image=image, region_size=self.region_size
        )
        slic.iterate(num_iterations=self.n_iter)
        labels = slic.getLabels()
        n_labels = slic.getNumberOfSuperpixels()
        out = image.copy()
        # TODO apply over channels instead of looping
        for i in range(n_labels):
            mask = labels == i
            for c in range(3):
                av = np.mean(image[:, :, c][mask])
                out[:, :, c][mask] = av
        return out

    def apply(self, tile):
        assert isinstance(
            tile, pathml.core.tile.Tile
        ), f"tile is type {type(tile)} but must be pathml.core.tile.Tile"
        tile.image = self.F(tile.image)


class StainNormalizationHE(Transform):
    """
    Normalize H&E stained images to a reference slide.
    Also can be used to separate hematoxylin and eosin channels.

    H&E images are assumed to be composed of two stains, each one having a vector of its characteristic RGB values.
    The stain matrix is a 3x2 matrix where the first column corresponds to the hematoxylin stain vector and the second
    corresponds to eosin stain vector. The stain matrix can be estimated from a reference image in a number of ways;
    here we provide implementations of two such algorithms from Macenko et al. and Vahadane et al.

    After estimating the stain matrix for an image, the next step is to assign stain concentrations to each pixel.
    Each pixel is assumed to be a linear combination of the two stain vectors, where the coefficients are the
    intensities of each stain vector at that pixel. To solve for the intensities, we use least squares in Macenko
    method and lasso in vahadane method.

    The image can then be reconstructed by applying those pixel intensities to a stain matrix. This allows you to
    standardize the appearance of an image by reconstructing it using a reference stain matrix. Using this method of
    normalization may help account for differences in slide appearance arising from variations in staining procedure,
    differences between scanners, etc. Images can also be reconstructed using only a single stain vector, e.g. to
    separate the hematoxylin and eosin channels of an H&E image.

    This code is based in part on StainTools: https://github.com/Peter554/StainTools

    Args:
        target (str): one of 'normalize', 'hematoxylin', or 'eosin'. Defaults to 'normalize'
        stain_estimation_method (str): method for estimating stain matrix. Must be one of 'macenko' or 'vahadane'.
            Defaults to 'macenko'.
        optical_density_threshold (float): Threshold for removing low-optical density pixels when estimating stain
            vectors. Defaults to 0.15
        sparsity_regularizer (float): Regularization parameter for dictionary learning when estimating stain vector
            using vahadane method. Ignored if ``concentration_estimation_method != 'vahadane'``. Defaults to 1.0
        angular_percentile (float): Percentile for stain vector selection when estimating stain vector
            using Macenko method. Ignored if ``concentration_estimation_method != 'macenko'``. Defaults to 0.01
        regularizer_lasso (float): regularization parameter for lasso solver. Defaults to 0.01.
            Ignored if ``method != 'lasso'``
        background_intensity (int): Intensity of background light. Must be an integer between 0 and 255.
            Defaults to 245.
        stain_matrix_target_od (np.ndarray): Stain matrix for reference slide.
            Matrix of H and E stain vectors in optical density (OD) space.
            Stain matrix is (3, 2) and first column corresponds to hematoxylin.
            Default stain matrix can be used, or you can also fit to a reference slide of your choosing by calling
            :meth:`~pathml.preprocessing.transforms.StainNormalizationHE.fit_to_reference`.
        max_c_target (np.ndarray): Maximum concentrations of each stain in reference slide.
            Default can be used, or you can also fit to a reference slide of your choosing by calling
            :meth:`~pathml.preprocessing.transforms.StainNormalizationHE.fit_to_reference`.

    Note:
        If using ``stain_estimation_method = "Vahadane"``, `spams <http://thoth.inrialpes.fr/people/mairal/spams/>`_
        must be installed, along with all of its dependencies (i.e. libblas & liblapack).

    References:
        Macenko, M., Niethammer, M., Marron, J.S., Borland, D., Woosley, J.T., Guan, X., Schmitt, C. and Thomas, N.E.,
        2009, June. A method for normalizing histology slides for quantitative analysis. In 2009 IEEE International
        Symposium on Biomedical Imaging: From Nano to Macro (pp. 1107-1110). IEEE.

        Vahadane, A., Peng, T., Sethi, A., Albarqouni, S., Wang, L., Baust, M., Steiger, K., Schlitter, A.M., Esposito,
        I. and Navab, N., 2016. Structure-preserving color normalization and sparse stain separation for histological
        images. IEEE transactions on medical imaging, 35(8), pp.1962-1971.
    """

    def __init__(
        self,
        target="normalize",
        stain_estimation_method="macenko",
        optical_density_threshold=0.15,
        sparsity_regularizer=1.0,
        angular_percentile=0.01,
        regularizer_lasso=0.01,
        background_intensity=245,
        stain_matrix_target_od=np.array(
            [[0.5626, 0.2159], [0.7201, 0.8012], [0.4062, 0.5581]]
        ),
        max_c_target=np.array([1.9705, 1.0308]),
    ):
        # verify inputs
        assert target.lower() in [
            "normalize",
            "eosin",
            "hematoxylin",
        ], f"Error input target {target} must be one of 'normalize', 'eosin', 'hematoxylin'"
        assert stain_estimation_method.lower() in [
            "macenko",
            "vahadane",
        ], f"Error: input stain estimation method {stain_estimation_method} must be one of 'macenko' or 'vahadane'"
        assert (
            0 <= background_intensity <= 255
        ), f"Error: input background intensity {background_intensity} must be an integer between 0 and 255"

        if stain_estimation_method.lower() == "vahadane":
            try:
                import spams
            except (ImportError, ModuleNotFoundError):
                raise Exception(
                    "Vahadane method requires `spams` package to be installed"
                )

        self.target = target.lower()
        self.stain_estimation_method = stain_estimation_method.lower()
        self.optical_density_threshold = optical_density_threshold
        self.sparsity_regularizer = sparsity_regularizer
        self.angular_percentile = angular_percentile
        self.regularizer_lasso = regularizer_lasso
        self.background_intensity = background_intensity
        self.stain_matrix_target_od = stain_matrix_target_od
        self.max_c_target = max_c_target

    def __repr__(self):
        return (
            f"StainNormalizationHE(target={self.target}, stain_estimation_method={self.stain_estimation_method}, "
            f"optical_density_threshold={self.optical_density_threshold}, "
            f"sparsity_regularizer={self.sparsity_regularizer}, angular_percentile={self.angular_percentile}, "
            f"regularizer_lasso={self.regularizer_lasso}, background_intensity={self.background_intensity}, "
            f"stain_matrix_target_od={self.stain_matrix_target_od}, max_c_target={self.max_c_target})"
        )

    def fit_to_reference(self, image_ref):
        """
        Fit ``stain_matrix`` and ``max_c`` to a reference slide. This allows you to use a specific slide as the
        reference for stain normalization. Works by first estimating stain matrix from input reference image,
        then estimating pixel concentrations. Newly computed stain matrix and maximum concentrations are then used
        for any future color normalization.

        Args:
            image_ref (np.ndarray): RGB reference image
        """
        # first estimate stain matrix for reference image_ref
        stain_matrix = self._estimate_stain_vectors(image=image_ref)

        # next get pixel concentrations for reference image_ref
        C = self._estimate_pixel_concentrations(
            image=image_ref, stain_matrix=stain_matrix
        )

        # get max concentrations
        # actually use 99th percentile so it's more robust
        max_C = np.percentile(C, 99, axis=0).reshape((1, 2))

        # put the newly determined stain matrix and max C matrix for reference slide into class attrs
        self.stain_matrix_target_od = stain_matrix
        self.max_c_target = max_C

    def _estimate_stain_vectors(self, image):
        """
        Estimate stain vectors using appropriate method

        Args:
            image (np.ndarray): RGB image
        """
        # first estimate stain matrix for reference image_ref
        if self.stain_estimation_method == "macenko":
            stain_matrix = self._estimate_stain_vectors_macenko(image)
        elif self.stain_estimation_method == "vahadane":
            stain_matrix = self._estimate_stain_vectors_vahadane(image)
        else:
            raise Exception(
                f"Error: input stain estimation method {self.stain_estimation_method} must be one of "
                f"'macenko' or 'vahadane'"
            )
        return stain_matrix

    def _estimate_pixel_concentrations(self, image, stain_matrix):
        """
        Estimate pixel concentrations from a given stain matrix using appropriate method

        Args:
            image (np.ndarray): RGB image
            stain_matrix (np.ndarray): matrix of H and E stain vectors in optical density (OD) space.
                Stain_matrix is (3, 2) and first column corresponds to hematoxylin by convention.
        """
        if self.stain_estimation_method == "macenko":
            C = self._estimate_pixel_concentrations_lstsq(image, stain_matrix)
        elif self.stain_estimation_method == "vahadane":
            C = self._estimate_pixel_concentrations_lasso(image, stain_matrix)
        else:
            raise Exception(f"Provided target {self.target} invalid")
        return C

    def _estimate_stain_vectors_vahadane(self, image, random_seed=0):
        """
        Estimate stain vectors using dictionary learning method from Vahadane et al.

        Args:
            image (np.ndarray): RGB image
        """
        try:
            import spams
        except (ImportError, ModuleNotFoundError):
            raise Exception("Vahadane method requires `spams` package to be installed")
        # convert to Optical Density (OD) space
        image_OD = RGB_to_OD(image)
        # reshape to (M*N)x3
        image_OD = image_OD.reshape(-1, 3)
        # drop pixels with low OD
        OD = image_OD[np.all(image_OD > self.optical_density_threshold, axis=1)]

        # dictionary learning
        # need to first update
        # see https://github.com/dmlc/xgboost/issues/1715#issuecomment-420305786
        os.environ["KMP_DUPLICATE_LIB_OK"] = "True"
        dictionary = spams.trainDL(
            X=OD.T,
            K=2,
            lambda1=self.sparsity_regularizer,
            mode=2,
            modeD=0,
            posAlpha=True,
            posD=True,
            verbose=False,
        )
        dictionary = normalize_matrix_cols(dictionary)
        # order H and E.
        # H on first col.
        if dictionary[0, 0] > dictionary[1, 0]:
            dictionary = dictionary[:, [1, 0]]
        return dictionary

    def _estimate_stain_vectors_macenko(self, image):
        """
        Estimate stain vectors using Macenko method. Returns a (3, 2) matrix with first column corresponding to
        hematoxylin and second column corresponding to eosin in OD space.

        Args:
            image (np.ndarray): RGB image
        """
        # convert to Optical Density (OD) space
        image_OD = RGB_to_OD(image)
        # reshape to (M*N)x3
        image_OD = image_OD.reshape(-1, 3)
        # drop pixels with low OD
        OD = image_OD[np.all(image_OD > self.optical_density_threshold, axis=1)]
        # get top 2 PCs. PCs are eigenvectors of covariance matrix
        try:
            _, v = np.linalg.eigh(np.cov(OD.T))
        except np.linalg.LinAlgError as err:
            print(f"Error in computing eigenvectors: {err}")
            raise
        pcs = v[:, 1:3]
        # project OD pixels onto plane of first 2 PCs
        projected = OD @ pcs
        # Calculate angle of each point on projection plane
        angles = np.arctan2(projected[:, 1], projected[:, 0])
        # get robust min and max angles
        max_angle = np.percentile(angles, 100 * (1 - self.angular_percentile))
        min_angle = np.percentile(angles, 100 * self.angular_percentile)
        # get vector of unit length pointing in that angle, in projection plane
        # unit length vector of angle theta is <cos(theta), sin(theta)>
        v_max = np.array([np.cos(max_angle), np.sin(max_angle)])
        v_min = np.array([np.cos(min_angle), np.sin(min_angle)])
        # project back to OD space
        stain1 = pcs @ v_max
        stain2 = pcs @ v_min
        # a heuristic to make the vector corresponding to hematoxylin first and the
        # one corresponding to eosin second
        if stain2[0] > stain1[0]:
            HE = np.array((stain2, stain1)).T
        else:
            HE = np.array((stain1, stain2)).T
        return HE

    def _estimate_pixel_concentrations_lstsq(self, image, stain_matrix):
        """
        estimate concentrations of each stain at each pixel using least squares

        Args:
            image (np.ndarray): RGB image
            stain_matrix (np.ndarray): matrix of H and E stain vectors in optical density (OD) space.
                Stain_matrix is (3, 2) and first column corresponds to hematoxylin by convention.
        """
        image_OD = RGB_to_OD(image).reshape(-1, 3)

        # Get concentrations of each stain at each pixel
        # image_ref.T = S @ C.T
        #   image_ref.T is 3x(M*N)
        #   stain matrix S is 3x2
        #   concentration matrix C.T is 2x(M*N)
        # solve for C using least squares
        C = np.linalg.lstsq(stain_matrix, image_OD.T, rcond=None)[0].T
        return C

    def _estimate_pixel_concentrations_lasso(self, image, stain_matrix):
        """
        estimate concentrations of each stain at each pixel using lasso

        Args:
            image (np.ndarray): RGB image
            stain_matrix (np.ndarray): matrix of H and E stain vectors in optical density (OD) space.
                Stain_matrix is (3, 2) and first column corresponds to hematoxylin by convention.
        """
        try:
            import spams
        except (ImportError, ModuleNotFoundError):
            raise Exception("Vahadane method requires `spams` package to be installed")
        image_OD = RGB_to_OD(image).reshape(-1, 3)

        # Get concentrations of each stain at each pixel
        # image_ref.T = S @ C.T
        #   image_ref.T is 3x(M*N)
        #   stain matrix S is 3x2
        #   concentration matrix C.T is 2x(M*N)
        # solve for C using lasso
        lamb = self.regularizer_lasso
        C = (
            spams.lasso(X=image_OD.T, D=stain_matrix, mode=2, lambda1=lamb, pos=True)
            .toarray()
            .T
        )
        return C

    def _reconstruct_image(self, pixel_intensities):
        """
        Reconstruct an image from pixel intensities. Uses reference stain matrix and max_c
        from :func:`~pathml.preprocessing.transforms.StainNormalizationHE.fit_to_reference`, if that method has been
        called, otherwise uses defaults.

        Args:
            pixel_intensities (np.ndarray): matrix of stain intensities for each pixel.
            If image_ref is MxN, stain matrix is 2x(M*M)
        """
        # scale to max intensities
        # actually use 99th percentile so it's more robust
        max_c = np.percentile(pixel_intensities, 99, axis=0).reshape((1, 2))
        pixel_intensities *= self.max_c_target / max_c

        if self.target == "normalize":
            im = np.exp(-self.stain_matrix_target_od @ pixel_intensities.T)
        elif self.target == "hematoxylin":
            im = np.exp(
                -self.stain_matrix_target_od[:, 0].reshape(-1, 1)
                @ pixel_intensities[:, 0].reshape(-1, 1).T
            )
        elif self.target == "eosin":
            im = np.exp(
                -self.stain_matrix_target_od[:, 1].reshape(-1, 1)
                @ pixel_intensities[:, 1].reshape(-1, 1).T
            )
        else:
            raise Exception(
                f"Error: input target {self.target} is invalid. Must be one of 'normalize', 'eosin', 'hematoxylin'"
            )

        im = im * self.background_intensity
        im = np.clip(im, a_min=0, a_max=255)
        im = im.T.astype(np.uint8)
        return im

    def F(self, image):
        # first estimate stain matrix for reference image_ref
        stain_matrix = self._estimate_stain_vectors(image=image)

        # next get pixel concentrations for reference image_ref
        C = self._estimate_pixel_concentrations(image=image, stain_matrix=stain_matrix)

        # next reconstruct the image_ref
        im_reconstructed = self._reconstruct_image(pixel_intensities=C)

        im_reconstructed = im_reconstructed.reshape(image.shape)
        return im_reconstructed

    def apply(self, tile):
        assert isinstance(
            tile, pathml.core.tile.Tile
        ), f"tile is type {type(tile)} but must be pathml.core.tile.Tile"
        assert (
            tile.slide_type.stain == "HE"
        ), f"Tile has slide_type.stain={tile.slide_type.stain}, but must be 'HE'"
        tile.image = self.F(tile.image)


class NucleusDetectionHE(Transform):
    """
    Simple nucleus detection algorithm for H&E stained images.
    Works by first separating hematoxylin channel, then doing interpolation using superpixels,
    and finally using Otsu's method for binary thresholding.

    Args:
        stain_estimation_method (str): Method for estimating stain matrix. Defaults to "vahadane"
        superpixel_region_size (int): region_size parameter used for superpixel creation. Defaults to 10.
        n_iter (int): Number of iterations to run SLIC superpixel algorithm. Defaults to 30.
        mask_name (str): Name of mask that is created.
        stain_kwargs (dict): other arguments passed to ``StainNormalizationHE()``

    References:
        Hu, B., Tang, Y., Eric, I., Chang, C., Fan, Y., Lai, M. and Xu, Y., 2018. Unsupervised learning for cell-level
        visual representation in histopathology images with generative adversarial networks. IEEE journal of
        biomedical and health informatics, 23(3), pp.1316-1328.
    """

    def __init__(
        self,
        mask_name=None,
        stain_estimation_method="vahadane",
        superpixel_region_size=10,
        n_iter=30,
        **stain_kwargs,
    ):
        self.stain_estimation_method = stain_estimation_method
        self.superpixel_region_size = superpixel_region_size
        self.n_iter = n_iter
        self.stain_kwargs = stain_kwargs
        self.mask_name = mask_name

    def __repr__(self):
        return (
            f"NucleusDetectionHE(mask_name={self.mask_name}, "
            f"stain_estimation_method={self.stain_estimation_method}, "
            f"superpixel_region_size={self.superpixel_region_size}, n_iter={self.n_iter}, "
            f"stain_kwargs={self.stain_kwargs})"
        )

    def F(self, image):
        assert (
            image.dtype == np.uint8
        ), f"Input image dtype {image.dtype} must be np.uint8"
        im_hematoxylin = StainNormalizationHE(
            target="hematoxylin",
            stain_estimation_method=self.stain_estimation_method,
            **self.stain_kwargs,
        ).F(image)
        im_interpolated = SuperpixelInterpolation(
            region_size=self.superpixel_region_size, n_iter=self.n_iter
        ).F(im_hematoxylin)
        im_interp_grey = RGB_to_GREY(im_interpolated)
        thresholded = BinaryThreshold(use_otsu=True).F(im_interp_grey)
        # flip sign so that nuclei regions are TRUE (255)
        thresholded = ~thresholded
        return thresholded

    def apply(self, tile):
        assert isinstance(
            tile, pathml.core.tile.Tile
        ), f"tile is type {type(tile)} but must be pathml.core.tile.Tile"
        assert (
            self.mask_name is not None
        ), "mask_name is None. Must supply a valid mask name"
        assert (
            tile.slide_type.stain == "HE"
        ), f"Tile has slide_type.stain={tile.slide_type.stain}, but must be 'HE'"
        nucleus_mask = self.F(tile.image)
        tile.masks[self.mask_name] = nucleus_mask


class TissueDetectionHE(Transform):
    """
    Detect tissue regions from H&E stained slide.
    First applies a median blur, then binary thresholding, then morphological opening and closing, and finally
    foreground detection.

    Args:
        use_saturation (bool): Whether to convert to HSV and use saturation channel for tissue detection.
            If False, convert from RGB to greyscale and use greyscale image_ref for tissue detection. Defaults to True.
        blur_ksize (int): kernel size used to apply median blurring. Defaults to 15.
        threshold (int): threshold for binary thresholding. If None, uses Otsu's method. Defaults to None.
        morph_n_iter (int): number of iterations of morphological opening and closing to apply. Defaults to 3.
        morph_k_size (int): kernel size for morphological opening and closing. Defaults to 7.
        min_region_size (int): Minimum area of detected foreground regions, in pixels. Defaults to 5000.
        max_hole_size (int): Maximum size of allowed holes in foreground regions, in pixels.
            Ignored if outer_contours_only=True. Defaults to 1500.
        outer_contours_only (bool): If true, ignore holes in detected foreground regions. Defaults to False.
        mask_name (str): name for new mask
    """

    def __init__(
        self,
        mask_name=None,
        use_saturation=True,
        blur_ksize=17,
        threshold=None,
        morph_n_iter=3,
        morph_k_size=7,
        min_region_size=5000,
        max_hole_size=1500,
        outer_contours_only=False,
    ):
        self.use_sat = use_saturation
        self.blur_ksize = blur_ksize
        self.threshold = threshold
        self.morph_n_iter = morph_n_iter
        self.morph_k_size = morph_k_size
        self.min_region_size = min_region_size
        self.max_hole_size = max_hole_size
        self.outer_contours_only = outer_contours_only
        self.mask_name = mask_name

    def __repr__(self):
        return (
            f"TissueDetectionHE(mask_name={self.mask_name}, use_sat={self.use_sat}, blur_ksize={self.blur_ksize}, "
            f"threshold={self.threshold}, morph_n_iter={self.morph_n_iter}, "
            f"morph_k_size={self.morph_k_size}, min_region_size={self.min_region_size}, "
            f"max_hole_size={self.max_hole_size}, outer_contours_only={self.outer_contours_only})"
        )

    def F(self, image):
        assert (
            image.dtype == np.uint8
        ), f"Input image dtype {image.dtype} must be np.uint8"
        # first get single channel image_ref
        if self.use_sat:
            one_channel = RGB_to_HSV(image)
            one_channel = one_channel[:, :, 1]
        else:
            one_channel = RGB_to_GREY(image)

        blurred = MedianBlur(kernel_size=self.blur_ksize).F(one_channel)
        if self.threshold is None:
            thresholded = BinaryThreshold(use_otsu=True).F(blurred)
        else:
            thresholded = BinaryThreshold(use_otsu=False, threshold=self.threshold).F(
                blurred
            )
        opened = MorphOpen(
            kernel_size=self.morph_k_size, n_iterations=self.morph_n_iter
        ).F(thresholded)
        closed = MorphClose(
            kernel_size=self.morph_k_size, n_iterations=self.morph_n_iter
        ).F(opened)
        tissue = ForegroundDetection(
            min_region_size=self.min_region_size,
            max_hole_size=self.max_hole_size,
            outer_contours_only=self.outer_contours_only,
        ).F(closed)
        return tissue

    def apply(self, tile):
        assert isinstance(
            tile, pathml.core.tile.Tile
        ), f"tile is type {type(tile)} but must be pathml.core.tile.Tile"
        assert (
            self.mask_name is not None
        ), "mask_name is None. Must supply a valid mask name"
        assert (
            tile.slide_type.stain == "HE"
        ), f"Tile has slide_type.stain={tile.slide_type.stain}, but must be 'HE'"
        mask = self.F(tile.image)
        tile.masks[self.mask_name] = mask


class LabelWhiteSpaceHE(Transform):
    """
    Simple threshold method to label an image as majority whitespace.
    Converts image to greyscale. If the proportion of pixels exceeding the greyscale threshold is greater
    than the proportion threshold, then the image is labelled as whitespace.

    Args:
        label_name (str): name for new mask
    """

    def __init__(
        self, label_name=None, greyscale_threshold=230, proportion_threshold=0.5
    ):
        self.label_name = label_name
        self.greyscale_threshold = greyscale_threshold
        self.proportion_threshold = proportion_threshold

    def __repr__(self):
        return (
            f"LabelWhiteSpaceHE(label_name={self.label_name}, greyscale_threshold={self.greyscale_threshold}, "
            f"proportion_threshold={self.proportion_threshold})"
        )

    def F(self, image):
        grey = RGB_to_GREY(image)
        pixel_thresh = np.mean(grey > self.greyscale_threshold)
        return pixel_thresh > self.proportion_threshold

    def apply(self, tile):
        assert isinstance(
            tile, pathml.core.tile.Tile
        ), f"tile is type {type(tile)} but must be pathml.core.tile.Tile"
        assert (
            self.label_name is not None
        ), "label_name is None. Must supply a valid label name"
        assert (
            tile.slide_type.stain == "HE"
        ), f"Tile has slide_type.stain={tile.slide_type.stain}, but must be 'HE'"
        label = self.F(tile.image)
        if tile.labels:
            tile.labels[self.label_name] = label
        else:
            tile.labels = {self.label_name: label}


class LabelArtifactTileHE(Transform):
    """
    Applies a rule-based method to identify whether or not an image contains artifacts (e.g. pen marks).
    Based on criteria from Kothari et al. 2012 ACM-BCB 218-225.

    Args:
        label_name (str): name for new mask

    References:
        Kothari, S., Phan, J.H., Osunkoya, A.O. and Wang, M.D., 2012, October. Biological interpretation of
        morphological patterns in histopathological whole-slide images. In Proceedings of the ACM Conference
        on Bioinformatics, Computational Biology and Biomedicine (pp. 218-225).
    """

    def __init__(self, label_name=None):
        self.label_name = label_name

    def __repr__(self):
        return f"LabelArtifactTileHE(label_name={self.label_name})"

    def F(self, image):
        image_hsi = RGB_to_HSI(image)
        h = image_hsi[:, :, 0]
        s = image_hsi[:, :, 1]
        i = image_hsi[:, :, 2]
        whitespace = np.logical_and(i >= 0.1, s <= 0.1)
        p1 = np.logical_and(0.4 < h, 0.7 > h)
        p2 = np.logical_and(p1, s > 0.1)
        pen_mark = np.logical_or(p2, i < 0.1)
        tissue = ~np.logical_or(whitespace, pen_mark)
        mean_whitespace = np.mean(whitespace)
        mean_pen = np.mean(pen_mark)
        mean_tissue = np.mean(tissue)
        if (mean_whitespace >= 0.8) or (mean_pen >= 0.05) or (mean_tissue < 0.5):
            return True
        else:
            return False

    def apply(self, tile):
        assert isinstance(
            tile, pathml.core.tile.Tile
        ), f"tile is type {type(tile)} but must be pathml.core.tile.Tile"
        assert (
            self.label_name is not None
        ), "label_name is None. Must supply a valid label name"
        assert (
            tile.slide_type.stain == "HE"
        ), f"Tile has slide_type.stain={tile.slide_type.stain}, but must be 'HE'"
        label = self.F(tile.image)
        if tile.labels:
            tile.labels[self.label_name] = label
        else:
            tile.labels = {self.label_name: label}


class DeconvolveMIF(Transform):
    """
    NOTE: This function is WIP and untested.

    Apply image deconvolution. Models blurring/noise as caused by
    diffraction-limited optics through convolution by a point spread
    function (psf).

    By default utilizes a Theoretical PSF based on microscope parameters.

    Supports the use of an Experimental PSF measured by imaging beads.

    Use Richardson-Lucy deconvolution algorithm.
    Generation of theoretical PSF requires:
        index of refraction of media
        numerical aperture
        wavelength
        longitudinal spherical aberration at max aperture
        image pixel spacing (ccd spacing / mag)
        slice spacing
        width
        height
        depth
        normalization

    Args:
        psf(): point spread function for microscope
    """

    def __init__(self, psf=None, psfparameters=None, iterations=30):
        # ij = imagej.init()
        assert psf is None or isinstance(
            psf, np.ndarray
        ), f"psf must be None or an np.ndarray. input psf is type {type(psf)}"
        self.psf = psf
        if psfparameters:
            assert (
                psf is None
            ), f"you passed an empirical psf, cannot simultaneously use theoretical psf"
        self.psfparameters = psfparameters
        self.iterations = iterations

    def __repr__(self):
        return (
            f"DeconvolveMIF(psf={'empirical' if self.psf else self.psfparameters}, iterations={self.self.iterations}, "
            f"gpu={self.gpu})"
        )

    def F(self, image, slidetype):
        # TODO: get image in skimage format
        if self.slidetype == pathml.core.slide_data.VectraSlide:
            if self.psf is None and self.psfparameters:
                # create theoretical PSF from parameters
                # pip psf
                # astropsf
                # wetzstein lab version
                pass
            else:
                # default theoretical PSF
                pass
        elif self.slidetype == pathml.core.slide_data.CODEXSlide:
            if self.psf is None and self.psfparameters:
                # create theoretical PSF from parameters
                pass
            else:
                # default theoretical PSF
                pass
        deconvolved = restoration.richardson_lucy(
            image, self.psf, iterations=self.iterations
        )
        return deconvolved

    def apply(self, tile):
        assert isinstance(
            tile, pathml.core.tile.Tile
        ), f"tile is type {type(tile)} but must be pathml.core.tile.Tile"
        tile.image = self.F(tile.image, tile.slidetype)


class SegmentMIF(Transform):
    """
    Transform applying segmentation to MIF images.

    Input image must be formatted (c, x, y) or (batch, c, x, y). z and t dimensions must be selected before calling SegmentMIF

    Supported models:

        * **Mesmer**: Mesmer uses human-in-the-loop pipeline to train a  ResNet50 backbone w/ Feature Pyramid Network
          segmentation model on 1.3 million cell annotations and 1.2 million nuclear annotations (TissueNet dataset).
          Model outputs predictions for centroid and boundary of every nucleus and cell, then centroid and boundary
          predictions are used as inputs to a watershed algorithm that creates segmentation masks.
        * **Cellpose**: [coming soon]

    .. note::
        Mesmer model requires installation of deepcell dependency: ``pip install deepcell``

    Args:
        model(str): string indicating which segmentation model to use. Currently only 'mesmer' is supported.
        nuclear_channel(int): channel that defines cell nucleus
        cytoplasm_channel(int): channel that defines cell membrane or cytoplasm
        image_resolution(float): resolution of image in microns
        gpu(bool): flag indicating whether gpu will be used for inference

    References:
        Greenwald, N.F., Miller, G., Moen, E. et al. Whole-cell segmentation of tissue images with human-level
        performance using large-scale data annotation and deep learning. Nat Biotechnol (2021).
        https://doi.org/10.1038/s41587-021-01094-0

        Stringer, C., Wang, T., Michaelos, M. and Pachitariu, M., 2021. Cellpose: a generalist algorithm for cellular
        segmentation. Nature Methods, 18(1), pp.100-106.
    """

    def __init__(
        self,
        model="mesmer",
        nuclear_channel=None,
        cytoplasm_channel=None,
        image_resolution=0.5,
        gpu=True,
        postprocess_kwargs_whole_cell=None,
        postprocess_kwrags_nuclear=None,
    ):
        assert isinstance(
            nuclear_channel, int
        ), f"nuclear_channel must be an int indicating index"
        assert isinstance(
            cytoplasm_channel, int
        ), f"cytoplasm_channel must be an int indicating index"
        self.nuclear_channel = nuclear_channel
        self.cytoplasm_channel = cytoplasm_channel
        self.image_resolution = image_resolution
        self.gpu = gpu

        if model.lower() == "mesmer":
            try:
                from deepcell.applications import Mesmer
            except ImportError:
                warn(
                    """The Mesmer model in SegmentMIF requires extra libraries to be installed.
                You can install these via pip using:

                pip install deepcell
                """
                )
                raise ImportError(
                    "The Mesmer model in SegmentMIF requires deepcell to be installed"
                ) from None
            self.model = model.lower()
        elif model.lower() == "cellpose":
            """from cellpose import models
            self.model = models.Cellpose(gpu=self.gpu, model_type='cyto')"""
            raise NotImplementedError("Cellpose model not currently supported")
        else:
            raise ValueError(f"currently only support mesmer model")

    def __repr__(self):
        return (
            f"SegmentMIF(model={self.model}, image_resolution={self.image_resolution}, "
            f"gpu={self.gpu})"
        )

    def F(self, image):
        img = image.copy()
        if len(img.shape) not in [3, 4]:
            raise ValueError(
                f"input image has shape {img.shape}. supported image shapes are x,y,c or batch,x,y,c."
                "did you forget to apply 'CollapseRuns*()' transform?"
            )
        if len(img.shape) == 3:
            img = np.expand_dims(img, axis=0)
        nuc_cytoplasm = np.stack(
            (img[:, :, :, self.nuclear_channel], img[:, :, :, self.cytoplasm_channel]),
            axis=-1,
        )

        # initialize model
        # need to do it inside F() instead of __init__() for compatibility with dask distributed
        if self.model == "mesmer":
            from deepcell.applications import Mesmer

            model = Mesmer()
            cell_segmentation_predictions = model.predict(
                nuc_cytoplasm, compartment="whole-cell"
            )
            nuclear_segmentation_predictions = model.predict(
                nuc_cytoplasm, compartment="nuclear"
            )
            cell_segmentation_predictions = np.squeeze(
                cell_segmentation_predictions, axis=0
            )
            nuclear_segmentation_predictions = np.squeeze(
                nuclear_segmentation_predictions, axis=0
            )
            del model
            return cell_segmentation_predictions, nuclear_segmentation_predictions
        else:
            raise NotImplementedError(f"model={self.model} currently not supported.")

    def apply(self, tile):
        assert isinstance(
            tile, pathml.core.tile.Tile
        ), f"tile is type {type(tile)} but must be pathml.core.tile.Tile"
        assert (
            tile.slide_type.stain == "Fluor"
        ), f"Tile has slide_type.stain='{tile.slide_type.stain}', but must be 'Fluor'"
        cell_segmentation, nuclear_segmentation = self.F(tile.image)
        tile.masks["cell_segmentation"] = cell_segmentation
        tile.masks["nuclear_segmentation"] = nuclear_segmentation


class QuantifyMIF(Transform):
    """
    Convert segmented image into anndata.AnnData counts object.

    Args:
        segmentation_mask (str): key indicating which mask to use as label image
    """

    def __init__(self, segmentation_mask):
        self.segmentation_mask = segmentation_mask

    def __repr__(self):
        return f"QuantifyMIF(segmentation_mask={self.segmentation_mask})"

    def F(self, tile):
        # pass (x, y, channel) image and (x, y) segmentation
        img = tile.image.copy()
        segmentation = tile.masks[self.segmentation_mask][:, :, 0]
        countsdataframe = regionprops_table(
            label_image=segmentation,
            intensity_image=img,
            properties=[
                "coords",
                "max_intensity",
                "mean_intensity",
                "min_intensity",
                "centroid",
                "filled_area",
                "eccentricity",
                "euler_number",
                "slice",
            ],
        )
        X = pd.DataFrame()
        for i in range(img.shape[-1]):
            X[i] = countsdataframe[f"mean_intensity-{i}"]
        # populate anndata object
        counts = anndata.AnnData(
            X=X,
            obs=[
                tuple([x + tile.coords[0], y + tile.coords[1]])
                for x, y in zip(
                    countsdataframe["centroid-0"], countsdataframe["centroid-1"]
                )
            ],
        )
        counts.obs = counts.obs.rename(columns={0: "x", 1: "y"})
        counts.obs["filled_area"] = countsdataframe["filled_area"]
        counts.obs["euler_number"] = countsdataframe["euler_number"]
        min_intensities = pd.DataFrame()
        for i in range(img.shape[-1]):
            min_intensities[i] = countsdataframe[f"min_intensity-{i}"]
        counts.layers["min_intensity"] = min_intensities
        max_intensities = pd.DataFrame()
        for i in range(img.shape[-1]):
            max_intensities[i] = countsdataframe[f"max_intensity-{i}"]
        counts.layers["max_intensity"] = max_intensities
        try:
            counts.obsm["spatial"] = np.array(counts.obs[["x", "y"]])
        except:
            print("warning: did not log coordinates in obsm")
        return counts

    def apply(self, tile):
        assert isinstance(
            tile, pathml.core.tile.Tile
        ), f"tile is type {type(tile)} but must be pathml.core.tile.Tile"
        assert (
            self.segmentation_mask in tile.masks
        ), f"passed segmentation mask '{self.segmentation_mask}' does not exist for tile {tile}"
        assert (
            tile.slide_type.stain == "Fluor"
        ), f"Tile has slide_type.stain='{tile.slide_type.stain}', but must be 'Fluor'"
        tile.counts = self.F(tile)


class CollapseRunsVectra(Transform):
    """
    Coerce Vectra output to standard format.
    For compatibility with transforms, tiles need to have their shape collapsed to (x, y, c)
    """

    def __init__(self):
        pass

    def __repr__(self):
        return f"CollapseRunsVectra()"

    def F(self, image):
        image = np.squeeze(image)
        return image

    def apply(self, tile):
        assert isinstance(
            tile, pathml.core.tile.Tile
        ), f"tile is type {type(tile)} but must be pathml.core.tile.Tile"
        assert (
            tile.slide_type.platform == "Vectra"
        ), f"Tile has slide_type.platform='{tile.slide_type.platform}', but must be 'Vectra'"
        tile.image = self.F(tile.image)


class CollapseRunsCODEX(Transform):
    """
    Coerce CODEX output to standard format.
    CODEX format is (x, y, z, c, t) where c=4 (4 runs per cycle) and t is the number of cycles.
    Output format is (x, y, c) where all cycles are collapsed into c (c = 4 * # of cycles).

    Args:
        z(int): in-focus z-plane
    """

    def __init__(self, z):
        self.z = z

    def __repr__(self):
        return f"CollapseRunsCODEX(z={self.z})"

    def F(self, image):
        # collapse channels
        import functools

        s = list(image.shape)
        i = 3
        n = 1
        combined = functools.reduce(lambda x, y: x * y, s[i : i + n + 1])
        image = np.reshape(image, s[:i] + [combined] + s[i + n + 1 :])
        # select z plane
        assert self.z in range(image.shape[3])
        image = image[:, :, self.z, :]
        return image

    def apply(self, tile):
        assert isinstance(
            tile, pathml.core.tile.Tile
        ), f"tile is type {type(tile)} but must be pathml.core.tile.Tile"
        assert (
            tile.slide_type.platform == "CODEX"
        ), f"Tile has slide_type.platform={tile.slide_type.platform}, but must be 'CODEX'"
        tile.image = self.F(tile.image)<|MERGE_RESOLUTION|>--- conflicted
+++ resolved
@@ -12,7 +12,6 @@
 import pandas as pd
 import pathml.core
 import pathml.core.slide_data
-<<<<<<< HEAD
 from pathml.utils import (
     RGB_to_GREY,
     RGB_to_HSI,
@@ -20,11 +19,6 @@
     RGB_to_OD,
     normalize_matrix_cols,
 )
-=======
-import spams
-from pathml.utils import (RGB_to_GREY, RGB_to_HSI, RGB_to_HSV, RGB_to_OD,
-                          normalize_matrix_cols)
->>>>>>> a52f6322
 from skimage import restoration
 from skimage.exposure import (equalize_adapthist, equalize_hist,
                               rescale_intensity)
