--- conflicted
+++ resolved
@@ -1349,19 +1349,14 @@
     """
 
     def __init__(self):
-        pass 
+        pass
 
     def __repr__(self):
         return f"CollapseRunsVectra()"
 
     def F(self, image):
-<<<<<<< HEAD
         image = np.squeeze(image)
-        return image 
-=======
-        image = image[:, :, 0, :, 0]
         return image
->>>>>>> 48a89a32
 
     def apply(self, tile):
         assert isinstance(
