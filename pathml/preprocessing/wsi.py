--- conflicted
+++ resolved
@@ -5,39 +5,8 @@
 from pathml.preprocessing.base import RGBSlide
 from pathml.preprocessing.slide_data import SlideData
 from pathml.preprocessing.utils import pil_to_rgb
-<<<<<<< HEAD
-from pathml.preprocessing.masks import Masks
-
-
-class BaseSlide:  # pragma: no cover
-    """
-    Base class for slides.
-    """
-    def __init__(self, path, name=None):
-        self.path = path
-        if name:
-            self.name = name
-        else:
-            basename = os.path.basename(path)
-            name = os.path.splitext(basename)[0]
-            self.name = name
-        self.masks = Masks()
-
-    def load_data(self, **kwargs):
-        """Initialize a :class:`~pathml.preprocessing.slide_data.SlideData` object"""
-        raise NotImplementedError
-
-    def chunks(self, **kwargs):
-        """Iterator over chunks. Implement for each different backend"""
-        raise NotImplementedError
-
-
-class HESlide(BaseSlide):
-=======
-
 
 class HESlide(RGBSlide):
->>>>>>> 78316dbc
     """
     Class for H&E stained slides, based on ``OpenSlide``
     """
