--- conflicted
+++ resolved
@@ -34,10 +34,6 @@
         "scanpy",
         "torch",
         "opencv-contrib-python",
-<<<<<<< HEAD
-        "tensorly",
-=======
->>>>>>> 58cbfd36
         "python-bioformats",
     ],
     classifiers=[
