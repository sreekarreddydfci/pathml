import pytest
import h5py
import numpy as np
import os

from pathml.core.masks import Masks
from pathml.core.slide_classes import HESlide
from pathml.core.h5path import read
from pathml.preprocessing.pipeline import Pipeline
from pathml.preprocessing.transforms import BoxBlur, TissueDetectionHE


@pytest.fixture
def he_slidedata():
    masks = Masks({'example': np.ones((2967, 2220))})
    wsi = HESlide("tests/testdata/small_HE.svs", name = "test", masks = masks, labels={'testkey': 'testval'})
    pipeline = Pipeline([
        BoxBlur(kernel_size = 5)
    ])
    wsi.run(pipeline, tile_size = 250)
    # add labels and name to test read/write from tilesdict
    for tile in wsi.tiles.h5manager.tilesdict:
        wsi.tiles.h5manager.tilesdict[tile]['labels'] = {'key1' : 'val1', 'key2' : 'val2'}
        wsi.tiles.h5manager.tilesdict[tile]['name'] = str(tile)
    return wsi

<<<<<<< HEAD

def test_read_write_heslide(he_slidedata):
=======
def test_read_write_heslide(tmp_path, he_slidedata):
>>>>>>> f4704a53
    slidedata = he_slidedata
    path = tmp_path / 'testhe.h5'
    slidedata.write(path)
    readslidedata = read(path) 
    assert readslidedata.name == slidedata.name
    assert readslidedata.slide_backend == slidedata.slide_backend
    assert readslidedata.labels == slidedata.labels
    assert readslidedata.history == slidedata.history
    if slidedata.masks is None:
        assert readslidedata.masks is None
    if slidedata.masks is not None:
        assert scan_hdf5(readslidedata.masks.h5manager.h5) == scan_hdf5(slidedata.masks.h5manager.h5)
    if slidedata.tiles is None:
        assert readslidedata.tiles is None
    if slidedata.tiles is not None:
        assert scan_hdf5(readslidedata.tiles.h5manager.h5) == scan_hdf5(slidedata.tiles.h5manager.h5)
        assert readslidedata.tiles.h5manager.tilesdict == slidedata.tiles.h5manager.tilesdict


def scan_hdf5(f, recursive=True, tab_step=2):
    def scan_node(g, tabs=0):
        elems = []
        for k, v in g.items():
            if isinstance(v, h5py.Dataset):
                elems.append(v.name)
            elif isinstance(v, h5py.Group) and recursive:
                elems.append((v.name, scan_node(v, tabs=tabs + tab_step)))
        return elems
    return scan_node(f)


def test_write_to_existing_file_fails(tmp_path):
    # trying to write to an existing file should raise an exception
    wsi1 = HESlide("tests/testdata/small_HE.svs", name = "test1")
    wsi2 = HESlide("tests/testdata/small_HE.svs", name = "test2")
    wsi1.write(tmp_path / "testing.h5path")
    with pytest.raises(ValueError):
        wsi2.write(tmp_path / "testing.h5path")<|MERGE_RESOLUTION|>--- conflicted
+++ resolved
@@ -24,12 +24,7 @@
         wsi.tiles.h5manager.tilesdict[tile]['name'] = str(tile)
     return wsi
 
-<<<<<<< HEAD
-
-def test_read_write_heslide(he_slidedata):
-=======
 def test_read_write_heslide(tmp_path, he_slidedata):
->>>>>>> f4704a53
     slidedata = he_slidedata
     path = tmp_path / 'testhe.h5'
     slidedata.write(path)
