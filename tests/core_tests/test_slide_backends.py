"""
Copyright 2021, Dana-Farber Cancer Institute and Weill Cornell Medicine
License: GNU GPL 2.0
"""

import pytest
import numpy as np

from pathml.core import OpenSlideBackend, DICOMBackend, BioFormatsBackend, Tile


def openslide_backend():
    return OpenSlideBackend("tests/testdata/small_HE.svs")


def bioformats_backend():
    return BioFormatsBackend("tests/testdata/smalltif.tif")


def bioformats_backend_qptiff():
    """Bioformats behaves differently for images that have shape XYZCT, so we need to test that separately"""
    return BioFormatsBackend("tests/testdata/small_vectra.qptiff")


def dicom_backend():
    return DICOMBackend("tests/testdata/small_dicom.dcm")


## test each method for each backend

<<<<<<< HEAD
@pytest.mark.parametrize("backend", [openslide_backend(), bioformats_backend(), bioformats_backend_qptiff()])
=======

@pytest.mark.parametrize("backend", [openslide_backend(), bioformats_backend()])
>>>>>>> 48a89a32
@pytest.mark.parametrize("location", [(0, 0), (50, 100)])
@pytest.mark.parametrize("size", [50, (50, 100)])
@pytest.mark.parametrize("level", [None, 0])
def test_extract_region(backend, location, size, level):
    region = backend.extract_region(location=location, size=size, level=level)
    assert isinstance(region, np.ndarray)
    assert region.dtype == np.uint8


# separate dicom tests because dicom frame requires 500x500 tiles while bioformats has dim <500
@pytest.mark.parametrize("backend", [dicom_backend()])
@pytest.mark.parametrize("location", [(0, 0), (500, 500)])
@pytest.mark.parametrize("size", [500, (500, 500)])
@pytest.mark.parametrize("level", [None, 0])
def test_extract_region_dicom(backend, location, size, level):
    region = backend.extract_region(location=location, size=size, level=level)
    assert isinstance(region, np.ndarray)
    assert region.dtype == np.uint8


<<<<<<< HEAD
@pytest.mark.parametrize("backend,shape", [
    (bioformats_backend(), (640, 480)),
    (dicom_backend(), (2638, 3236)),
    (bioformats_backend_qptiff(), (1920, 1440))
])
=======
@pytest.mark.parametrize(
    "backend,shape",
    [(bioformats_backend(), (640, 480)), (dicom_backend(), (2638, 3236))],
)
>>>>>>> 48a89a32
@pytest.mark.parametrize("pad", [True, False])
@pytest.mark.parametrize("tile_shape", [500, (500, 500)])
def test_tile_generator(backend, shape, tile_shape, pad):
    tiles = list(backend.generate_tiles(shape=tile_shape, stride=500, pad=pad))
    tile_shape = (tile_shape, tile_shape) if isinstance(tile_shape, int) else tile_shape
    if not pad:
        assert len(tiles) == np.prod(
            [shape[i] // tile_shape[i] for i in range(len(shape))]
        )
    else:
        assert len(tiles) == np.prod(
            [1 + (shape[i] // tile_shape[i]) for i in range(len(shape))]
        )
    assert all([isinstance(tile, Tile) for tile in tiles])


@pytest.mark.parametrize("backend,shape", [(openslide_backend(), (2967, 2220))])
@pytest.mark.parametrize("pad", [True, False])
@pytest.mark.parametrize("tile_shape", [500, (500, 500)])
@pytest.mark.parametrize("level", [None, 0])
def test_tile_generator_with_level(backend, shape, tile_shape, pad, level):
    tiles = list(
        backend.generate_tiles(shape=tile_shape, stride=500, pad=pad, level=level)
    )
    tile_shape = (tile_shape, tile_shape) if isinstance(tile_shape, int) else tile_shape
    if not pad:
        assert len(tiles) == np.prod(
            [shape[i] // tile_shape[i] for i in range(len(shape))]
        )
    else:
        assert len(tiles) == np.prod(
            [1 + (shape[i] // tile_shape[i]) for i in range(len(shape))]
        )
    assert all([isinstance(tile, Tile) for tile in tiles])


<<<<<<< HEAD

@pytest.mark.parametrize("backend,shape", [
    (openslide_backend(), (2967, 2220)),
    (bioformats_backend(), (640, 480)),
    (bioformats_backend_qptiff(), (1920, 1440)),
    (dicom_backend(), (2638, 3236))
])
=======
@pytest.mark.parametrize(
    "backend,shape",
    [
        (openslide_backend(), (2967, 2220)),
        (bioformats_backend(), (640, 480)),
        (dicom_backend(), (2638, 3236)),
    ],
)
>>>>>>> 48a89a32
def test_get_image_shape(backend, shape):
    assert backend.get_image_shape() == shape


<<<<<<< HEAD

@pytest.mark.parametrize("backend", [openslide_backend(), bioformats_backend(), bioformats_backend_qptiff()])
=======
@pytest.mark.parametrize("backend", [openslide_backend(), bioformats_backend()])
>>>>>>> 48a89a32
def test_get_thumbnail(backend):
    print(dir(backend))
    print(type(backend))
    thumbnail = backend.get_thumbnail(size=(500, 500))
    assert isinstance(thumbnail, np.ndarray)


<<<<<<< HEAD
@pytest.mark.parametrize("backend", [openslide_backend(), bioformats_backend(),
                                     dicom_backend(), bioformats_backend_qptiff()])
=======
@pytest.mark.parametrize(
    "backend", [openslide_backend(), bioformats_backend(), dicom_backend()]
)
>>>>>>> 48a89a32
def test_repr(backend):
    # make sure there are no errors during repr or str
    repr(backend)
    print(backend)


def test_dicom_coords_index_conversion():
    backend = dicom_backend()
    # shape of the dicom image: (2638, 3236)
    # frame size: (500, 500)
    check = {0: (0, 0), 1: (0, 500), 14: (1000, 0), 41: (2500, 3000)}
    for index, coords in check.items():
        assert backend._index_to_coords(index) == coords
        assert backend._coords_to_index(coords) == index<|MERGE_RESOLUTION|>--- conflicted
+++ resolved
@@ -28,12 +28,10 @@
 
 ## test each method for each backend
 
-<<<<<<< HEAD
-@pytest.mark.parametrize("backend", [openslide_backend(), bioformats_backend(), bioformats_backend_qptiff()])
-=======
 
-@pytest.mark.parametrize("backend", [openslide_backend(), bioformats_backend()])
->>>>>>> 48a89a32
+@pytest.mark.parametrize(
+    "backend", [openslide_backend(), bioformats_backend(), bioformats_backend_qptiff()]
+)
 @pytest.mark.parametrize("location", [(0, 0), (50, 100)])
 @pytest.mark.parametrize("size", [50, (50, 100)])
 @pytest.mark.parametrize("level", [None, 0])
@@ -54,18 +52,14 @@
     assert region.dtype == np.uint8
 
 
-<<<<<<< HEAD
-@pytest.mark.parametrize("backend,shape", [
-    (bioformats_backend(), (640, 480)),
-    (dicom_backend(), (2638, 3236)),
-    (bioformats_backend_qptiff(), (1920, 1440))
-])
-=======
 @pytest.mark.parametrize(
     "backend,shape",
-    [(bioformats_backend(), (640, 480)), (dicom_backend(), (2638, 3236))],
+    [
+        (bioformats_backend(), (640, 480)),
+        (dicom_backend(), (2638, 3236)),
+        (bioformats_backend_qptiff(), (1920, 1440)),
+    ],
 )
->>>>>>> 48a89a32
 @pytest.mark.parametrize("pad", [True, False])
 @pytest.mark.parametrize("tile_shape", [500, (500, 500)])
 def test_tile_generator(backend, shape, tile_shape, pad):
@@ -102,34 +96,22 @@
     assert all([isinstance(tile, Tile) for tile in tiles])
 
 
-<<<<<<< HEAD
-
-@pytest.mark.parametrize("backend,shape", [
-    (openslide_backend(), (2967, 2220)),
-    (bioformats_backend(), (640, 480)),
-    (bioformats_backend_qptiff(), (1920, 1440)),
-    (dicom_backend(), (2638, 3236))
-])
-=======
 @pytest.mark.parametrize(
     "backend,shape",
     [
         (openslide_backend(), (2967, 2220)),
         (bioformats_backend(), (640, 480)),
+        (bioformats_backend_qptiff(), (1920, 1440)),
         (dicom_backend(), (2638, 3236)),
     ],
 )
->>>>>>> 48a89a32
 def test_get_image_shape(backend, shape):
     assert backend.get_image_shape() == shape
 
 
-<<<<<<< HEAD
-
-@pytest.mark.parametrize("backend", [openslide_backend(), bioformats_backend(), bioformats_backend_qptiff()])
-=======
-@pytest.mark.parametrize("backend", [openslide_backend(), bioformats_backend()])
->>>>>>> 48a89a32
+@pytest.mark.parametrize(
+    "backend", [openslide_backend(), bioformats_backend(), bioformats_backend_qptiff()]
+)
 def test_get_thumbnail(backend):
     print(dir(backend))
     print(type(backend))
@@ -137,14 +119,15 @@
     assert isinstance(thumbnail, np.ndarray)
 
 
-<<<<<<< HEAD
-@pytest.mark.parametrize("backend", [openslide_backend(), bioformats_backend(),
-                                     dicom_backend(), bioformats_backend_qptiff()])
-=======
 @pytest.mark.parametrize(
-    "backend", [openslide_backend(), bioformats_backend(), dicom_backend()]
+    "backend",
+    [
+        openslide_backend(),
+        bioformats_backend(),
+        dicom_backend(),
+        bioformats_backend_qptiff(),
+    ],
 )
->>>>>>> 48a89a32
 def test_repr(backend):
     # make sure there are no errors during repr or str
     repr(backend)
