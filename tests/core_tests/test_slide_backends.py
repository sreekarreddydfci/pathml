import pytest
import numpy as np
import openslide

from pathml.core.slide_backends import OpenSlideBackend, DICOMBackend, BioFormatsBackend
from pathml.core.tile import Tile


@pytest.fixture
def wsi_HE():
    wsi = OpenSlideBackend("tests/testdata/small_HE.svs")
    return wsi


@pytest.fixture
def multiparametric_image():
    image = BioFormatsBackend("tests/testdata/smalltif.tif") 
    return image


@pytest.mark.parametrize("location", [(0, 0), (1000, 1000)])
@pytest.mark.parametrize("size", [100, (500, 200)])
@pytest.mark.parametrize("level", [None, 0])
def test_openslide_extract_tile(wsi_HE, location, size, level):
    region = wsi_HE.extract_region(location = location, size = size, level = level)
    assert isinstance(region, np.ndarray)
    assert region.dtype == np.uint8


<<<<<<< HEAD
@pytest.mark.parametrize("pad", [True, False])
def test_openslide_tile_generator(wsi_HE, pad):
    tiles = list(wsi_HE.generate_tiles(shape = 500, stride = 500, pad = pad, level = 0))
    # small_HE.svs has dimensions (2220, 2967)
    if pad:
        assert len(tiles) == 5 * 6
    else:
        assert len(tiles) == 4 * 5
    assert all([isinstance(tile, Tile) for tile in tiles])
=======
@pytest.mark.parametrize("location", [(0, 0), (1000, 1000)])
@pytest.mark.parametrize("size", [100, (500, 200)])
def test_bioformats_extract_tile(multiparametric_image, location, size):
    region = multiparametric_image.extract_region(location = location, size = size)
    assert isinstance(region, np.ndarray)
    assert region.dtype == np.uint8
>>>>>>> 7f5ca099


def test_openslide_get_image_shape(wsi_HE):
    openslide_wsi = openslide.open_slide("tests/testdata/small_HE.svs")
    # need to flip the dims because openslide uses (x, y) convention but we use (i, j)
    assert wsi_HE.get_image_shape() == openslide_wsi.level_dimensions[0][::-1]
    assert wsi_HE.get_image_shape(level = 0) == openslide_wsi.level_dimensions[0][::-1]


def test_openslide_get_thumbnail(wsi_HE):
    thumbnail = wsi_HE.get_thumbnail(size = (500, 500))
    assert isinstance(thumbnail, np.ndarray)


def test_bioformats_get_thumbnail(multiparametric_image):
    thumbnail = multiparametric_image.get_thumbnail(size = (500, 500))
    assert isinstance(thumbnail, np.ndarray)


def test_openslide_repr():
    backend = OpenSlideBackend("tests/testdata/small_HE.svs")
    repr(backend)


def test_bioformats_repr():
    backend = BioFormatsBackend("tests/testdata/smalltif.tif")
    repr(backend)<|MERGE_RESOLUTION|>--- conflicted
+++ resolved
@@ -26,8 +26,15 @@
     assert isinstance(region, np.ndarray)
     assert region.dtype == np.uint8
 
+    
+@pytest.mark.parametrize("location", [(0, 0), (1000, 1000)])
+@pytest.mark.parametrize("size", [100, (500, 200)])
+def test_bioformats_extract_tile(multiparametric_image, location, size):
+    region = multiparametric_image.extract_region(location = location, size = size)
+    assert isinstance(region, np.ndarray)
+    assert region.dtype == np.uint8
 
-<<<<<<< HEAD
+
 @pytest.mark.parametrize("pad", [True, False])
 def test_openslide_tile_generator(wsi_HE, pad):
     tiles = list(wsi_HE.generate_tiles(shape = 500, stride = 500, pad = pad, level = 0))
@@ -37,14 +44,6 @@
     else:
         assert len(tiles) == 4 * 5
     assert all([isinstance(tile, Tile) for tile in tiles])
-=======
-@pytest.mark.parametrize("location", [(0, 0), (1000, 1000)])
-@pytest.mark.parametrize("size", [100, (500, 200)])
-def test_bioformats_extract_tile(multiparametric_image, location, size):
-    region = multiparametric_image.extract_region(location = location, size = size)
-    assert isinstance(region, np.ndarray)
-    assert region.dtype == np.uint8
->>>>>>> 7f5ca099
 
 
 def test_openslide_get_image_shape(wsi_HE):
