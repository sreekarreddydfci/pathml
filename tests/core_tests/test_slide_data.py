--- conflicted
+++ resolved
@@ -1,19 +1,11 @@
-import numpy as np
 from pathlib import Path
 import pytest
 from dask.distributed import Client
 
-<<<<<<< HEAD
-import pytest
-=======
-from pathml.core.slide_data import SlideData
-from pathml.core.slide_backends import OpenSlideBackend
+from pathml.core.slide_data import SlideData, HESlide, MultiparametricSlide, RGBSlide
+from pathml.core.slide_backends import OpenSlideBackend, BioFormatsBackend
 from pathml.preprocessing.pipeline import Pipeline
 from pathml.preprocessing.transforms import BoxBlur
->>>>>>> 3d0067a2
-
-from pathml.core.slide_data import SlideData, HESlide, MultiparametricSlide, RGBSlide
-from pathml.core.slide_backends import OpenSlideBackend, BioFormatsBackend
 from pathml.core.tile import Tile
 
 
@@ -23,13 +15,30 @@
     repr(s)
 
 
-<<<<<<< HEAD
-def test_write_with_array_labels(tmp_path):
-    labs = {"testing": "testlabel", "test2": np.array([2, 3, 4])}
-    wsi = SlideData("tests/testdata/small_HE.svs", name = f"test_array_in_labels",
-                    labels = labs, slide_backend = OpenSlideBackend)
-    wsi.write(tmp_path / "test_array_in_labels.h5path")
+def test_write_with_array_labels(tmp_path, example_slide_data):
+    example_slide_data.write(tmp_path / "test_array_in_labels.h5path")
     assert Path(tmp_path / "test_array_in_labels.h5path").is_file()
+
+
+def test_run_pipeline(example_slide_data):
+    pipeline = Pipeline([BoxBlur(kernel_size = 15)])
+    # start the dask client
+    client = Client()
+    # run the pipeline
+    example_slide_data.run(pipeline = pipeline, client = client, tile_size = 50)
+    # close the dask client
+    client.close()
+
+
+@pytest.mark.parametrize("overwrite_tiles", [True, False])
+def test_run_existing_tiles(slide_dataset_with_tiles, overwrite_tiles):
+    dataset = slide_dataset_with_tiles
+    pipeline = Pipeline([BoxBlur(kernel_size = 15)])
+    if overwrite_tiles:
+        dataset.run(pipeline, overwrite_existing_tiles = overwrite_tiles)
+    else:
+        with pytest.raises(Exception):
+            dataset.run(pipeline, overwrite_existing_tiles = overwrite_tiles)
 
 
 @pytest.fixture
@@ -83,30 +92,4 @@
     if not pad:
         assert len(tiles) == 63
     else:
-        assert len(tiles) == 80
-=======
-def test_write_with_array_labels(tmp_path, example_slide_data):
-    example_slide_data.write(tmp_path / "test_array_in_labels.h5path")
-    assert Path(tmp_path / "test_array_in_labels.h5path").is_file()
-
-
-def test_run_pipeline(example_slide_data):
-    pipeline = Pipeline([BoxBlur(kernel_size = 15)])
-    # start the dask client
-    client = Client()
-    # run the pipeline
-    example_slide_data.run(pipeline = pipeline, client = client, tile_size = 50)
-    # close the dask client
-    client.close()
-
-
-@pytest.mark.parametrize("overwrite_tiles", [True, False])
-def test_run_existing_tiles(slide_dataset_with_tiles, overwrite_tiles):
-    dataset = slide_dataset_with_tiles
-    pipeline = Pipeline([BoxBlur(kernel_size = 15)])
-    if overwrite_tiles:
-        dataset.run(pipeline, overwrite_existing_tiles = overwrite_tiles)
-    else:
-        with pytest.raises(Exception):
-            dataset.run(pipeline, overwrite_existing_tiles = overwrite_tiles)
->>>>>>> 3d0067a2
+        assert len(tiles) == 80