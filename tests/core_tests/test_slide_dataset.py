"""
Copyright 2021, Dana-Farber Cancer Institute and Weill Cornell Medicine
License: GNU GPL 2.0
"""

import pytest
from pathlib import Path

from pathml.core import SlideData, Tile
from pathml.preprocessing import Pipeline, BoxBlur


def test_dataset_len_getitem(slide_dataset):
    # check len and getitem
    assert len(slide_dataset) == 4
    for i in range(len(slide_dataset)):
        assert isinstance(slide_dataset[i], SlideData)


def test_dataset_save(tmp_path, slide_dataset):
    slide_dataset.write(tmp_path)
    # now check each file
    for slide in slide_dataset:
        fname = Path(str(tmp_path / slide.name) + ".h5path")
        assert fname.is_file()


def test_run_pipeline_and_tile_dataset_and_reshape(slide_dataset):
    pipeline = Pipeline([BoxBlur(kernel_size=15)])
    # run the pipeline
    slide_dataset.run(pipeline=pipeline, distributed=False, tile_size=50)

    tile = slide_dataset[0].tiles[0]
    assert isinstance(tile, Tile)
<<<<<<< HEAD
    assert tile.image.shape == (50, 50, 3)
=======
    assert tile.image.shape == (50, 50, 3)

    slide_dataset.reshape(shape=(25, 25, 3))
    tile_after_reshape = slide_dataset[0].tiles[0]
    assert isinstance(tile_after_reshape, Tile)
    assert tile_after_reshape.image.shape == (25, 25, 3)


@pytest.mark.parametrize("write", [True, False])
def test_run_and_write_dataset(tmpdir, write, slide_dataset):
    pipe = Pipeline()

    if write:
        write_dir_arg = tmpdir
    else:
        write_dir_arg = None

    slide_dataset.run(pipe, tile_size=500, distributed=False, write_dir=write_dir_arg)

    for s in slide_dataset:
        written_path = tmpdir / f"{s.name}.h5path"
        if write:
            assert written_path.isfile()
        else:
            assert not written_path.isfile()
>>>>>>> 1308b582
<|MERGE_RESOLUTION|>--- conflicted
+++ resolved
@@ -32,15 +32,7 @@
 
     tile = slide_dataset[0].tiles[0]
     assert isinstance(tile, Tile)
-<<<<<<< HEAD
     assert tile.image.shape == (50, 50, 3)
-=======
-    assert tile.image.shape == (50, 50, 3)
-
-    slide_dataset.reshape(shape=(25, 25, 3))
-    tile_after_reshape = slide_dataset[0].tiles[0]
-    assert isinstance(tile_after_reshape, Tile)
-    assert tile_after_reshape.image.shape == (25, 25, 3)
 
 
 @pytest.mark.parametrize("write", [True, False])
@@ -59,5 +51,4 @@
         if write:
             assert written_path.isfile()
         else:
-            assert not written_path.isfile()
->>>>>>> 1308b582
+            assert not written_path.isfile()