--- conflicted
+++ resolved
@@ -14,21 +14,13 @@
 
 
 @pytest.fixture
-<<<<<<< HEAD
 def tile_nomasks(shape=(224, 224, 3), i=1, j=3):
     testtile = Tile(np.random.randn(shape), coords = (i, j))
     return testtile
 
 
+@pytest.fixture
 def tile_withmasks(shape=(224, 224, 3), coords=(1, 3), stack=50, labeltype=str):
-=======
-def tile_nomasks(shape = (224,224,3), i=1, j=3):
-    testtile = Tile(np.random.randn(shape), i=i, j=j)
-    return testtile
-
-@pytest.fixture
-def tile_withmasks(shape = (224,224,3), i=1, j=3, stack = 50, labeltype = str):
->>>>>>> 5a63af08
     if labeltype == str:
         letters = string.ascii_letters + string.digits
         maskdict = {}
@@ -44,22 +36,15 @@
     with pytest.raises(ValueError):
         tiles = Tiles(incorrect_input)
 
-<<<<<<< HEAD
-
-def test_init():
+def test_init(tile_withmasks):
     tilelist = [tile_withmasks(coords = (k, k)) for k in range(20)]
     tiledict = {(k, k): tile_withmasks(coords = (k, k)) for k in range(20)}
-=======
-def test_init(tile_withmasks):
-    tilelist = [tile_withmasks(i=k,j=k) for k in range(20)]
-    tiledict = {(k,k):tile_withmasks(i=k,j=k) for k in range(20)}
->>>>>>> 5a63af08
     tiles = Tiles(tilelist)
     tiles2 = Tiles(tiledict)
     assert tiles[(0, 0)] == tilelist[0]
     assert tiles2[(0, 0)] == tiledict[(0, 0)]
 
-"""
+
 @pytest.mark.parametrize("incorrect_input", ["string", None, True, 5, [5, 4, 3], {"dict": "testing"}])
 def test_add_incorrect_input(incorrect_input, emptytiles, tile_nomasks):
     tiles = emptytiles()
@@ -76,10 +61,7 @@
     assert tiles[(1, 3)] == tile
     assert tiles[0] == tile
 
-<<<<<<< HEAD
 
-=======
->>>>>>> 5a63af08
 def test_add_get_withmasks(emptytiles, tile_withmasks):
     tiles = emptytiles()
     tile = tile_withmasks()
@@ -105,4 +87,4 @@
     tiles.remove((1, 3))
     with pytest.raises(Exception):
         triggerexception = tiles['(1, 3)']
-"""+        