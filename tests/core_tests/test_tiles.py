import pytest
import numpy as np
import string
import random

from pathml.core.tiles import Tiles
from pathml.core.tile import Tile
from pathml.core.masks import Masks


@pytest.fixture
def emptytiles():
    return Tiles()


@pytest.fixture
def tile_nomasks():
<<<<<<< HEAD
    testtile = Tile(np.random.randn(224, 224, 3), name='test', coords = (1, 3), slidetype=None)
=======
    shape = (224, 224, 3)
    coords = (1, 3)
    im = np.arange(np.product(shape)).reshape(shape)
    testtile = Tile(image = im, coords = coords)
>>>>>>> 741841ac
    return testtile


@pytest.fixture
def tile_withmasks():
    letters = string.ascii_letters + string.digits
    maskdict = {}
    for i in range(50):
        maskdict[str(i)] = np.random.randint(2, size = (224,224,3))
    masks = Masks(maskdict)
    return Tile(np.random.random_sample((224,224,3)), name='test', coords = (1,3), masks = masks, slidetype=None)


@pytest.mark.parametrize("incorrect_input", ["string", True, 5, [5, 4, 3], {"dict": "testing"}])
def test_init_incorrect_input(incorrect_input):
    with pytest.raises(ValueError):
        tiles = Tiles(incorrect_input)


def test_init(tile_withmasks):
    tilelist = [tile_withmasks for k in range(20)]
    tiledict = {(k, k): tile_withmasks for k in range(20)}
    tiles = Tiles(tilelist)
    tiles2 = Tiles(tiledict)
    assert (tiles[0].image == tilelist[0].image).all()
    assert (tiles2[0].image == tiledict[(0,0)].image).all()


@pytest.mark.parametrize("incorrect_input", ["string", None, True, 5, [5, 4, 3], {"dict": "testing"}])
def test_add_incorrect_input(incorrect_input, emptytiles, tile_nomasks):
    tiles = emptytiles
    tile = tile_nomasks
    with pytest.raises(ValueError):
        tiles.add(incorrect_input, tile)
        tiles.add((1, 3), incorrect_input)


def test_add_get_nomasks(emptytiles, tile_nomasks):
    tiles = emptytiles
    tile = tile_nomasks
    tiles.add((1, 3), tile)
    assert (tiles[(1, 3)].image == tile.image).all()
    assert tiles[(1, 3)].name == tile.name
    assert tiles[(1, 3)].coords == tile.coords
    assert tiles[(1, 3)].labels == tile.labels
    assert tiles[(1, 3)].slidetype == tile.slidetype
    assert (tiles[0].image == tile.image).all()


def test_add_get_withmasks(emptytiles, tile_withmasks):
    tiles = emptytiles
    test = tile_withmasks
    tile = test 
    tiles.add((1, 3), tile)
    print(test.masks)
    for key in test.masks.h5manager.h5['masks'].keys():
        assert (tiles[(1, 3)].masks[key] == test.masks[key]).all()
        assert (tiles[0].masks[key] == test.masks[key]).all()


@pytest.mark.parametrize("incorrect_input", ["string", None, True, 5, [5, 4, 3], {"dict": "testing"}])
def test_remove_incorrect_input(incorrect_input, emptytiles, tile_nomasks):
    tiles = emptytiles
    tile = tile_nomasks
    tiles.add((1, 3), tile)
    with pytest.raises(KeyError):
        tiles.remove(incorrect_input)


def test_remove_nomasks(emptytiles, tile_nomasks):
    tiles = emptytiles
    tile = tile_nomasks
    tiles.add((1, 3), tile)
    tiles.remove((1, 3))
    with pytest.raises(Exception):
        triggerexception = tiles['(1, 3)']


def test_slice_nomasks(emptytiles, tile_nomasks):
    # slice one tile
    tiles = emptytiles
    tile = tile_nomasks
    tiles.add((1,3), tile)
    slices = [slice(2,5)]
    test = tiles.slice(slices)
    testtile = test['test']
    assert test.h5manager.shape == (3,224,3)


def test_slice_withmasks(emptytiles, tile_withmasks):
    tiles = emptytiles
    tile = tile_withmasks
    tiles.add((1,3), tile)
    slices = [slice(2,5)]
    test = tiles.slice(slices)
    testtile = test['test']
    print(test['test'].masks)
    assert test.h5manager.shape == (3,224,3)<|MERGE_RESOLUTION|>--- conflicted
+++ resolved
@@ -15,14 +15,10 @@
 
 @pytest.fixture
 def tile_nomasks():
-<<<<<<< HEAD
-    testtile = Tile(np.random.randn(224, 224, 3), name='test', coords = (1, 3), slidetype=None)
-=======
     shape = (224, 224, 3)
     coords = (1, 3)
     im = np.arange(np.product(shape)).reshape(shape)
-    testtile = Tile(image = im, coords = coords)
->>>>>>> 741841ac
+    testtile = Tile(image = im, coords = coords, name='test', slidetype=None)
     return testtile
 
 
