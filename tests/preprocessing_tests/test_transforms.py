--- conflicted
+++ resolved
@@ -126,11 +126,7 @@
     t = StainNormalizationHE(target=target, stain_estimation_method=method)
     orig_im = tileHE.image
     t.fit_to_reference(orig_im)
-<<<<<<< HEAD
-    assert t.stain_matrix_target_od.shape == (3, 2)
-=======
     assert t.stain_matrix_target_od.shape == (2, 3)
->>>>>>> b1f37f47
 
 
 @pytest.mark.parametrize("target", ["normalize", "hematoxylin", "eosin"])
